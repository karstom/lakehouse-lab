#!/bin/bash

# =============================================================================
# Lakehouse Lab Bootstrap Installer
# =============================================================================
# One-command setup for complete data analytics stack
# 
# Usage:
#   curl -sSL https://raw.githubusercontent.com/karstom/lakehouse-lab/main/install.sh | bash
#   
# Or with options:
#   curl -sSL https://raw.githubusercontent.com/karstom/lakehouse-lab/main/install.sh | bash -s -- --fat-server
#
# =============================================================================

set -e

# Colors for output
RED='\033[0;31m'
GREEN='\033[0;32m'
YELLOW='\033[0;33m'
BLUE='\033[0;34m'
CYAN='\033[0;36m'
BOLD='\033[1m'
NC='\033[0m' # No Color

# Configuration
REPO_URL="https://github.com/karstom/lakehouse-lab.git"
INSTALL_DIR="lakehouse-lab"
BRANCH="main"
PROFILE="standard"
AUTO_START="true"
SKIP_DEPS="false"
UNATTENDED="false"
ENABLE_ICEBERG="false"
UPGRADE_MODE="false"
REPLACE_MODE="false"
UPGRADE_CHOICE=""

# Parse command line arguments
while [[ $# -gt 0 ]]; do
    case $1 in
        --fat-server)
            PROFILE="fat-server"
            shift
            ;;
        --iceberg)
            ENABLE_ICEBERG="true"
            shift
            ;;
        --no-start)
            AUTO_START="false"
            shift
            ;;
        --skip-deps)
            SKIP_DEPS="true"
            shift
            ;;
        --unattended)
            UNATTENDED="true"
            shift
            ;;
        --dir)
            INSTALL_DIR="$2"
            shift 2
            ;;
        --branch)
            BRANCH="$2"
            shift 2
            ;;
        --upgrade)
            UPGRADE_MODE="true"
            shift
            ;;
        --replace)
            REPLACE_MODE="true"
            shift
            ;;
        -h|--help)
            cat << EOF
Lakehouse Lab Bootstrap Installer

Usage: $0 [OPTIONS]

Options:
    --fat-server    Use high-performance configuration (64GB+ RAM)
    --iceberg       Enable Apache Iceberg table format support
    --no-start      Download only, don't start services
    --skip-deps     Skip dependency checks (Docker, git, curl)
    --unattended    Run without prompts (assumes yes to all)
    --dir DIR       Install to specific directory (default: lakehouse-lab)
    --branch BRANCH Use specific git branch (default: main)
    --upgrade       Upgrade existing installation (preserve data)
    --replace       Replace existing installation (clean slate)
    -h, --help      Show this help message

Examples:
    # Standard installation
    curl -sSL https://raw.githubusercontent.com/karstom/lakehouse-lab/main/install.sh | bash

    # Fat server installation
    curl -sSL https://raw.githubusercontent.com/karstom/lakehouse-lab/main/install.sh | bash -s -- --fat-server

    # Installation with Iceberg support
    curl -sSL https://raw.githubusercontent.com/karstom/lakehouse-lab/main/install.sh | bash -s -- --iceberg

    # Fat server with Iceberg
    curl -sSL https://raw.githubusercontent.com/karstom/lakehouse-lab/main/install.sh | bash -s -- --fat-server --iceberg

    # Unattended installation (no prompts)
    curl -sSL https://raw.githubusercontent.com/karstom/lakehouse-lab/main/install.sh | bash -s -- --unattended

    # Download only, manual start
    curl -sSL https://raw.githubusercontent.com/karstom/lakehouse-lab/main/install.sh | bash -s -- --no-start

    # Upgrade existing installation
    curl -sSL https://raw.githubusercontent.com/karstom/lakehouse-lab/main/install.sh | bash -s -- --upgrade

    # Fresh installation (replaces existing)
    curl -sSL https://raw.githubusercontent.com/karstom/lakehouse-lab/main/install.sh | bash -s -- --replace

EOF
            exit 0
            ;;
        *)
            echo "Unknown option: $1"
            echo "Use --help for usage information"
            exit 1
            ;;
    esac
done

# Helper functions
print_header() {
    echo ""
    echo -e "${BLUE}${BOLD}============================================${NC}"
    echo -e "${BLUE}${BOLD} 🏠 Lakehouse Lab Bootstrap Installer${NC}"
    echo -e "${BLUE}${BOLD}============================================${NC}"
    echo ""
}

print_step() {
    echo -e "${CYAN}${BOLD}▶ $1${NC}"
}

print_success() {
    echo -e "${GREEN}✅ $1${NC}"
}

print_warning() {
    echo -e "${YELLOW}⚠️  $1${NC}"
}

print_error() {
    echo -e "${RED}❌ $1${NC}"
}

print_info() {
    echo -e "${BLUE}ℹ️  $1${NC}"
}

check_command() {
    if command -v "$1" &> /dev/null; then
        return 0
    else
        return 1
    fi
}

detect_existing_installation() {
    local existing_dir=""
    local has_docker_services=""
    local data_directory=""
    
    # Check for directory
    if [[ -d "$INSTALL_DIR" ]]; then
        existing_dir="true"
    fi
    
    # Check for running Docker services
    if check_command docker; then
        if docker ps --format "table {{.Names}}" 2>/dev/null | grep -q "lakehouse-lab"; then
            has_docker_services="true"
        fi
    fi
    
    # Check for data directory
    if [[ -d "$INSTALL_DIR/lakehouse-data" ]] || [[ -d "./lakehouse-data" ]]; then
        data_directory="true"
    fi
    
    # Return detection results
    if [[ "$existing_dir" == "true" ]] || [[ "$has_docker_services" == "true" ]] || [[ "$data_directory" == "true" ]]; then
        return 0  # Existing installation found
    else
        return 1  # No existing installation
    fi
}

show_upgrade_options() {
    echo ""
    echo -e "${YELLOW}🔍 Existing Lakehouse Lab installation detected!${NC}"
    echo ""
    
    # Show what we found
    if [[ -d "$INSTALL_DIR" ]]; then
        echo -e "${BLUE}📁 Found installation directory: ${CYAN}$INSTALL_DIR${NC}"
    fi
    
    if check_command docker && docker ps --format "table {{.Names}}" 2>/dev/null | grep -q "lakehouse-lab"; then
        echo -e "${BLUE}🐳 Found running services:${NC}"
        docker ps --format "table {{.Names}}\t{{.Status}}" | grep "lakehouse-lab" | sed 's/^/     /'
    fi
    
    if [[ -d "$INSTALL_DIR/lakehouse-data" ]] || [[ -d "./lakehouse-data" ]]; then
        echo -e "${BLUE}💾 Found data directory with your analytics data${NC}"
    fi
    
    echo ""
    echo -e "${BLUE}${BOLD}What would you like to do?${NC}"
    echo ""
    echo -e "${GREEN}1) Upgrade${NC} - Update to latest version (keeps your data and settings)"
    echo -e "${YELLOW}2) Replace${NC} - Fresh installation (⚠️  removes all data and starts over)"
    echo -e "${CYAN}3) Cancel${NC} - Exit without making changes"
    echo ""
    
    if [[ $UNATTENDED == "true" ]]; then
        echo -e "${GREEN}Unattended mode: defaulting to upgrade${NC}"
        UPGRADE_CHOICE="upgrade"
        return 0
    fi
    
    while true; do
        read -p "Please choose (1/2/3): " choice </dev/tty
        case $choice in
            1|upgrade|Upgrade|UPGRADE)
                UPGRADE_CHOICE="upgrade"
                return 0
                ;;
            2|replace|Replace|REPLACE)
                UPGRADE_CHOICE="replace"
                return 0
                ;;
            3|cancel|Cancel|CANCEL|q|quit)
                UPGRADE_CHOICE="cancel"
                return 0
                ;;
            *)
                echo -e "${RED}Invalid choice. Please enter 1, 2, or 3.${NC}"
                ;;
        esac
    done
}

perform_upgrade() {
    print_step "Upgrading existing Lakehouse Lab installation..."
    
    # Stop running services gracefully
    if check_command docker && docker ps --format "table {{.Names}}" 2>/dev/null | grep -q "lakehouse-lab"; then
        print_step "Stopping running services..."
        cd "$INSTALL_DIR" 2>/dev/null || true
        docker compose down || print_warning "Could not stop some services"
        cd - >/dev/null
    fi
    
    # Backup current installation
    local backup_dir="${INSTALL_DIR}_backup_$(date +%Y%m%d_%H%M%S)"
    if [[ -d "$INSTALL_DIR" ]]; then
        print_step "Creating backup of current installation..."
        mv "$INSTALL_DIR" "$backup_dir"
        print_success "Backup created: $backup_dir"
    fi
    
    # Download latest version
    download_lakehouse_lab
    
    # Restore data directory if it exists in backup
    if [[ -d "$backup_dir/lakehouse-data" ]]; then
        print_step "Restoring your data and settings..."
        cp -r "$backup_dir/lakehouse-data" "$INSTALL_DIR/"
        print_success "Data restored successfully"
    fi
    
    # Restore custom .env if it exists
    if [[ -f "$backup_dir/.env" ]] && [[ ! "$backup_dir/.env" -ef "$backup_dir/.env.default" ]]; then
        print_step "Restoring your custom configuration..."
        cp "$backup_dir/.env" "$INSTALL_DIR/.env"
        print_success "Configuration restored"
    else
        configure_environment
    fi
    
    print_success "Upgrade completed successfully!"
    print_warning "Backup available at: $backup_dir"
}

perform_replace() {
    print_step "Performing fresh installation (replacing existing)..."
    
    # Stop and remove all services
    if check_command docker && docker ps --format "table {{.Names}}" 2>/dev/null | grep -q "lakehouse-lab"; then
        print_step "Stopping and removing all services..."
        cd "$INSTALL_DIR" 2>/dev/null || true
        docker compose down -v || print_warning "Could not stop some services"
        cd - >/dev/null
    fi
    
    # Remove existing directory
    if [[ -d "$INSTALL_DIR" ]]; then
        print_step "Removing existing installation..."
        rm -rf "$INSTALL_DIR"
        print_success "Existing installation removed"
    fi
    
    # Remove any lakehouse-data directories
    if [[ -d "./lakehouse-data" ]]; then
        print_warning "Removing existing data directory..."
        rm -rf "./lakehouse-data"
    fi
    
    # Remove any partial initialization markers
    rm -f "./.lakehouse-initialized" 2>/dev/null || true
    
    # Proceed with fresh installation
    download_lakehouse_lab
    configure_environment
    
    print_success "Fresh installation ready!"
}

install_docker_ubuntu() {
    print_step "Installing Docker on Ubuntu/Debian..."
    print_warning "This requires sudo access and will add Docker's official GPG key"
    
    # Update package index
    sudo apt-get update -qq
    sudo apt-get install -y ca-certificates curl gnupg lsb-release
    
    # Add Docker's official GPG key (with better error handling)
    print_step "Adding Docker's official GPG key..."
    sudo mkdir -p /etc/apt/keyrings
    
    # Download and add GPG key with better error handling
    if curl -fsSL https://download.docker.com/linux/ubuntu/gpg | sudo gpg --dearmor -o /etc/apt/keyrings/docker.gpg 2>/dev/null; then
        print_success "Docker GPG key added successfully"
    else
        print_error "Failed to add Docker GPG key. Please check your internet connection."
        exit 1
    fi
    
    # Set up Docker repository
    print_step "Setting up Docker repository..."
    echo "deb [arch=$(dpkg --print-architecture) signed-by=/etc/apt/keyrings/docker.gpg] https://download.docker.com/linux/ubuntu $(lsb_release -cs) stable" | sudo tee /etc/apt/sources.list.d/docker.list > /dev/null
    
    # Install Docker
    print_step "Installing Docker Engine..."
    sudo apt-get update -qq
    sudo apt-get install -y docker-ce docker-ce-cli containerd.io docker-compose-plugin
    
    # Start Docker service
    print_step "Starting Docker service..."
    sudo systemctl start docker
    sudo systemctl enable docker
    
    # Add user to docker group
    sudo usermod -aG docker $USER
    
    # Test Docker installation
    if sudo docker run --rm hello-world >/dev/null 2>&1; then
        print_success "Docker installed and working correctly"
    else
        print_warning "Docker installed but may need system restart"
    fi
    
    print_warning "Note: You may need to log out and back in for Docker permissions to take effect"
}

install_docker_centos() {
    print_step "Installing Docker on CentOS/RHEL/Fedora..."
    sudo yum install -y yum-utils
    sudo yum-config-manager --add-repo https://download.docker.com/linux/centos/docker-ce.repo
    sudo yum install -y docker-ce docker-ce-cli containerd.io docker-compose-plugin
    sudo systemctl start docker
    sudo systemctl enable docker
    sudo usermod -aG docker $USER
    print_warning "You may need to log out and back in for Docker permissions to take effect"
}

install_docker_macos() {
    print_step "Installing Docker on macOS..."
    if check_command brew; then
        brew install --cask docker
        print_warning "Please start Docker Desktop manually before continuing"
    else
        print_error "Homebrew not found. Please install Docker Desktop manually from https://docker.com/products/docker-desktop"
        exit 1
    fi
}

# Function to check Docker Compose functionality
check_docker_compose() {
    if docker compose version &> /dev/null; then
        return 0
    else
        return 1
    fi
}

detect_and_install_docker() {
    if check_command docker && check_docker_compose; then
        print_success "Docker and Docker Compose already installed"
        return
    fi
    
    print_step "Docker not found. Setting up automatic installation..."
    
    # Show what we're about to do
    echo ""
    echo -e "${YELLOW}The installer will now:${NC}"
    echo -e "  • Install Docker and Docker Compose"
    echo -e "  • Add Docker's official GPG signing key"
    echo -e "  • Add you to the docker group for permissions"
    echo -e "  • This requires sudo access"
    echo ""
    
    # Give user a chance to cancel if running interactively
    if [[ -t 0 && $UNATTENDED != "true" ]]; then  # Only prompt if interactive and not unattended
        read -p "Continue with Docker installation? [Y/n]: " -n 1 -r </dev/tty
        echo
        if [[ $REPLY =~ ^[Nn]$ ]]; then
            echo ""
            echo -e "${YELLOW}Docker installation cancelled.${NC}"
            echo -e "${BLUE}To install Docker manually, visit: https://docs.docker.com/engine/install/${NC}"
            echo -e "${BLUE}Then re-run this installer.${NC}"
            exit 0
        fi
    elif [[ $UNATTENDED == "true" ]]; then
        echo -e "${GREEN}Unattended mode: proceeding with Docker installation${NC}"
    fi
    
    # Detect OS and install
    if [[ "$OSTYPE" == "linux-gnu"* ]]; then
        if check_command apt-get; then
            install_docker_ubuntu
        elif check_command yum; then
            install_docker_centos
        else
            print_error "Unsupported Linux distribution. Please install Docker manually."
            echo "Visit: https://docs.docker.com/engine/install/"
            exit 1
        fi
    elif [[ "$OSTYPE" == "darwin"* ]]; then
        install_docker_macos
    else
        print_error "Unsupported operating system. Please install Docker manually."
        echo "Visit: https://docs.docker.com/engine/install/"
        exit 1
    fi
}

check_system_resources() {
    print_step "Checking system resources..."
    
    # Check available memory
    if command -v free &> /dev/null; then
        TOTAL_MEM=$(free -g | awk '/^Mem:/{print $2}')
        if [[ $TOTAL_MEM -lt 8 ]]; then
            print_warning "Only ${TOTAL_MEM}GB RAM detected. 16GB+ recommended for best performance."
        elif [[ $TOTAL_MEM -ge 64 && $PROFILE == "standard" ]]; then
            print_warning "64GB+ RAM detected. Consider using --fat-server for optimal performance."
        fi
    fi
    
    # Check available disk space
    if command -v df &> /dev/null; then
        AVAILABLE_SPACE=$(df -BG . | awk 'NR==2 {print $4}' | sed 's/G//')
        if [[ $AVAILABLE_SPACE -lt 20 ]]; then
            print_warning "Only ${AVAILABLE_SPACE}GB disk space available. 50GB+ recommended."
        fi
    fi
    
    # Check CPU cores
    if command -v nproc &> /dev/null; then
        CPU_CORES=$(nproc)
        if [[ $CPU_CORES -lt 4 ]]; then
            print_warning "Only ${CPU_CORES} CPU cores detected. 4+ cores recommended."
        elif [[ $CPU_CORES -ge 16 && $PROFILE == "standard" ]]; then
            print_warning "16+ CPU cores detected. Consider using --fat-server for optimal performance."
        fi
    fi
}

check_dependencies() {
    if [[ $SKIP_DEPS == "true" ]]; then
        print_warning "Skipping dependency checks as requested"
        return
    fi
    
    print_step "Checking dependencies..."
    
    # Check git
    if ! check_command git; then
        print_step "Installing git..."
        if command -v apt-get &> /dev/null; then
            sudo apt-get update && sudo apt-get install -y git
        elif command -v yum &> /dev/null; then
            sudo yum install -y git
        elif command -v brew &> /dev/null; then
            brew install git
        else
            print_error "Cannot install git automatically. Please install git manually."
            exit 1
        fi
    fi
    
    # Check curl
    if ! check_command curl; then
        print_step "Installing curl..."
        if command -v apt-get &> /dev/null; then
            sudo apt-get update && sudo apt-get install -y curl
        elif command -v yum &> /dev/null; then
            sudo yum install -y curl
        elif command -v brew &> /dev/null; then
            brew install curl
        else
            print_error "Cannot install curl automatically. Please install curl manually."
            exit 1
        fi
    fi
    
    # Check Docker - but be smarter about detection
    if check_command docker; then
        if check_docker_compose; then
            print_success "Docker and Docker Compose already available"
        else
            print_warning "Docker found but Docker Compose not working. Checking installation..."
            detect_and_install_docker
        fi
    else
        detect_and_install_docker
    fi
    
    print_success "All dependencies satisfied"
}

download_lakehouse_lab() {
    print_step "Downloading Lakehouse Lab..."
    
    # Only remove directory if not in upgrade/replace mode (those handle it)
    if [[ -d "$INSTALL_DIR" ]] && [[ $UPGRADE_MODE != "true" ]] && [[ $REPLACE_MODE != "true" ]]; then
        print_warning "Directory $INSTALL_DIR already exists. Removing..."
        rm -rf "$INSTALL_DIR"
    fi
    
    # Clone repository
    git clone --branch "$BRANCH" "$REPO_URL" "$INSTALL_DIR"
    cd "$INSTALL_DIR"
    
    print_success "Lakehouse Lab downloaded successfully"
}

configure_environment() {
    print_step "Configuring secure environment for $PROFILE profile..."
    
    # Make scripts executable first
    chmod +x init-all-in-one.sh
    chmod +x start-lakehouse.sh
    chmod +x scripts/*.sh 2>/dev/null || true
    
    # Step 1: Generate secure credentials
    print_step "🔐 Generating secure credentials..."
    if [[ -f "scripts/generate-credentials.sh" ]]; then
        ./scripts/generate-credentials.sh
    else
        print_warning "Credential generator not found, creating basic .env"
        cp .env.example .env 2>/dev/null || touch .env
    fi
    
<<<<<<< HEAD
    # Make scripts executable
    print_info "Setting executable permissions on scripts..."
    if [ -f init-all-in-one-modular.sh ]; then
        chmod +x init-all-in-one-modular.sh
        print_info "Made init-all-in-one-modular.sh executable"
    else
        print_warning "init-all-in-one-modular.sh not found in $(pwd)"
        ls -la init-all-in-one*.sh 2>/dev/null || print_warning "No init scripts found"
    fi
    
    if [ -f start-lakehouse.sh ]; then
        chmod +x start-lakehouse.sh
        print_info "Made start-lakehouse.sh executable"
    else
        print_warning "start-lakehouse.sh not found"
    fi
    
    if [ -d scripts ]; then
        find ./scripts -name "*.sh" -exec chmod +x {} \;
        print_info "Made modular scripts executable"
    else
        print_warning "scripts directory not found"
    fi
    
    # Generate secure credentials
    print_step "🔐 Generating secure credentials..."
    if [[ -f "scripts/generate-credentials.sh" ]]; then
        ./scripts/generate-credentials.sh
        print_success "Secure credentials generated"
    else
        print_warning "Credential generator not found, using existing .env"
        if [[ ! -f .env ]]; then
            print_warning "No .env file found, creating basic one"
            cp .env.default .env 2>/dev/null || touch .env
        fi
    fi
=======
    # Step 2: Apply profile-specific resource configurations  
    print_step "⚙️  Applying $PROFILE profile resource settings..."
    
    # Create backup of generated credentials
    cp .env .env.credentials.backup
    
    if [[ $PROFILE == "fat-server" && -f ".env.fat-server" ]]; then
        # Extract resource settings from profile file (skip credential lines)
        grep -E '^(SPARK_|POSTGRES_|JUPYTER_|AIRFLOW_|SUPERSET_|MINIO_).*_(MEMORY|CORES|INSTANCES|WORKERS|PARALLELISM|THREADS)' .env.fat-server >> .env 2>/dev/null || true
        print_success "Fat server resource configuration merged"
    elif [[ -f ".env.default" ]]; then
        # Extract resource settings from default profile  
        grep -E '^(SPARK_|POSTGRES_|JUPYTER_|AIRFLOW_|SUPERSET_|MINIO_).*_(MEMORY|CORES|INSTANCES|WORKERS|PARALLELISM|THREADS)' .env.default >> .env 2>/dev/null || true
        print_success "Standard resource configuration merged"
    fi
    
    # Clean up backup 
    rm -f .env.credentials.backup
    
    print_success "Environment configured: secure credentials + $PROFILE profile resources"
>>>>>>> 079b4511
}

start_services() {
    if [[ $AUTO_START == "false" ]]; then
        print_warning "Auto-start disabled. Use './start-lakehouse.sh' to start services manually."
        if [[ $ENABLE_ICEBERG == "true" ]]; then
            print_warning "To start with Iceberg: docker compose -f docker-compose.yml -f docker-compose.iceberg.yml up -d"
        fi
        return
    fi
    
    print_step "Starting Lakehouse Lab services..."
    if [[ $ENABLE_ICEBERG == "true" ]]; then
        print_step "Iceberg support enabled - starting with enhanced Spark configuration..."
    fi
    print_warning "This may take 5-10 minutes for initial startup..."
    
    # Use the startup script if available, otherwise fall back to docker compose
    if [[ -f "start-lakehouse.sh" ]]; then
        if [[ $ENABLE_ICEBERG == "true" ]]; then
            # Set environment variable for the startup script to use Iceberg
            export ENABLE_ICEBERG_OVERRIDE="true"
        fi
        ./start-lakehouse.sh
    else
        # Direct docker compose startup
        if [[ $ENABLE_ICEBERG == "true" ]]; then
            docker compose -f docker-compose.yml -f docker-compose.iceberg.yml up -d
        else
            docker compose up -d
        fi
        sleep 30
        echo ""
        echo -e "${GREEN}🎉 Lakehouse Lab is starting up!${NC}"
        echo ""
        echo -e "${BLUE}Access points:${NC}"
        echo -e "  🐳 Portainer:         ${GREEN}http://localhost:9060${NC} (container management)"
        echo -e "  📈 Superset BI:       ${GREEN}http://localhost:9030${NC} (use ./scripts/show-credentials.sh for login)"
        echo -e "  📋 Airflow:           ${GREEN}http://localhost:9020${NC} (use ./scripts/show-credentials.sh for login)"
        echo -e "  📓 JupyterLab:        ${GREEN}http://localhost:9040${NC} (use ./scripts/show-credentials.sh for token)"
        echo -e "  ☁️  MinIO Console:     ${GREEN}http://localhost:9001${NC} (use ./scripts/show-credentials.sh for login)"
        echo -e "  ⚡ Spark Master:      ${GREEN}http://localhost:8080${NC}"
        if [[ $ENABLE_ICEBERG == "true" ]]; then
            echo ""
            echo -e "${CYAN}🧊 Iceberg Features:${NC}"
            echo -e "  • Time travel and versioning"
            echo -e "  • Schema evolution"
            echo -e "  • ACID transactions"
            echo -e "  • Try the '03_Iceberg_Tables.ipynb' notebook!"
        fi
    fi
}

show_completion_message() {
    echo ""
    if [[ $UPGRADE_MODE == "true" ]]; then
        echo -e "${GREEN}${BOLD}🎉 Upgrade Complete!${NC}"
        echo -e "${BLUE}Your data and settings have been preserved${NC}"
    elif [[ $REPLACE_MODE == "true" ]]; then
        echo -e "${GREEN}${BOLD}🎉 Fresh Installation Complete!${NC}"
        echo -e "${BLUE}Starting with a clean slate${NC}"
    else
        echo -e "${GREEN}${BOLD}🎉 Installation Complete!${NC}"
    fi
    echo ""
    echo -e "${BLUE}${BOLD}What's Next:${NC}"
    echo -e "  1. ${CYAN}Wait 3-5 minutes${NC} for all services to initialize"
    echo -e "  2. ${CYAN}Visit Portainer${NC} at http://localhost:9060 for container management"
    echo -e "     ${YELLOW}⚠️  IMPORTANT: Set up Portainer admin account within 5 minutes or you'll be locked out!${NC}"
    echo -e "  3. ${CYAN}Check the QUICKSTART.md${NC} guide for step-by-step tutorials"
    echo -e "  4. ${CYAN}Start with Superset${NC} at http://localhost:9030 for instant analytics"
    echo ""
    echo -e "${BLUE}${BOLD}Useful Commands:${NC}"
    echo -e "  ${YELLOW}./start-lakehouse.sh status${NC}    # Check service status"
    echo -e "  ${YELLOW}./start-lakehouse.sh logs${NC}      # View service logs"
    echo -e "  ${YELLOW}./start-lakehouse.sh stop${NC}      # Stop all services"
    echo -e "  ${YELLOW}./start-lakehouse.sh reset${NC}     # Reset environment"
    echo ""
    echo -e "${BLUE}${BOLD}Documentation:${NC}"
    echo -e "  📖 Full guide: ${CYAN}README.md${NC}"
    echo -e "  🚀 Quick start: ${CYAN}QUICKSTART.md${NC}"
    echo -e "  🤝 Contributing: ${CYAN}CONTRIBUTING.md${NC}"
    echo ""
    if [[ $PROFILE == "fat-server" ]]; then
        echo -e "${GREEN}💪 Fat server configuration active - optimized for high performance!${NC}"
    else
        echo -e "${BLUE}💡 Using standard configuration. For high-end servers, try: ${YELLOW}cp .env.fat-server .env && docker compose restart${NC}"
    fi
    
    if [[ $ENABLE_ICEBERG == "true" ]]; then
        echo -e "${CYAN}🧊 Iceberg table format enabled - try the advanced features!${NC}"
        echo -e "${BLUE}   • Time travel queries and versioning${NC}"
        echo -e "${BLUE}   • Schema evolution without data migration${NC}"
        echo -e "${BLUE}   • ACID transactions with MERGE operations${NC}"
        echo -e "${BLUE}   • See ICEBERG.md for detailed usage guide${NC}"
    else
        echo -e "${BLUE}💡 Want Iceberg table format? Restart with: ${YELLOW}docker compose -f docker-compose.yml -f docker-compose.iceberg.yml up -d${NC}"
    fi
    echo ""
    echo -e "${CYAN}Happy Data Engineering! 🚀📊${NC}"
}

# Main installation flow
main() {
    print_header
    
    # Check for existing installation first (unless explicitly told to upgrade/replace)
    if [[ $UPGRADE_MODE != "true" ]] && [[ $REPLACE_MODE != "true" ]]; then
        if detect_existing_installation; then
            show_upgrade_options
            case $UPGRADE_CHOICE in
                upgrade)  # Upgrade
                    UPGRADE_MODE="true"
                    ;;
                replace)  # Replace
                    REPLACE_MODE="true"
                    ;;
                cancel)  # Cancel
                    echo "Installation cancelled."
                    exit 0
                    ;;
            esac
        fi
    fi
    
    echo -e "${BLUE}Installing Lakehouse Lab with the following settings:${NC}"
    echo -e "  Profile: ${YELLOW}$PROFILE${NC}"
    echo -e "  Directory: ${YELLOW}$INSTALL_DIR${NC}"
    echo -e "  Auto-start: ${YELLOW}$AUTO_START${NC}"
    echo -e "  Iceberg: ${YELLOW}$ENABLE_ICEBERG${NC}"
    if [[ $UPGRADE_MODE == "true" ]]; then
        echo -e "  Mode: ${GREEN}Upgrade (preserving data)${NC}"
    elif [[ $REPLACE_MODE == "true" ]]; then
        echo -e "  Mode: ${YELLOW}Replace (fresh install)${NC}"
    else
        echo -e "  Mode: ${CYAN}Fresh installation${NC}"
    fi
    echo ""
    
    # Show system info
    if command -v lsb_release &> /dev/null; then
        echo -e "${BLUE}Detected system: ${YELLOW}$(lsb_release -d | cut -f2)${NC}"
    fi
    
    # Check if Docker installation will be needed
    if ! check_command docker || ! check_command "docker compose"; then
        echo -e "${YELLOW}⚠️  Docker not found - will be installed automatically${NC}"
        echo -e "${BLUE}   This requires sudo access and adds Docker's GPG key${NC}"
    fi
    echo ""
    
    # Confirm installation (only if not already chosen via upgrade options)
    if [[ -t 0 && $UNATTENDED != "true" ]] && [[ $UPGRADE_MODE != "true" ]] && [[ $REPLACE_MODE != "true" ]]; then
        read -p "Continue with installation? [Y/n]: " -n 1 -r </dev/tty
        echo
        if [[ $REPLY =~ ^[Nn]$ ]]; then
            echo "Installation cancelled."
            exit 0
        fi
    elif [[ $UNATTENDED == "true" ]]; then
        echo -e "${GREEN}Running in unattended mode - proceeding automatically${NC}"
    fi
    
    # Run installation steps based on mode
    check_system_resources
    check_dependencies
    
    if [[ $UPGRADE_MODE == "true" ]]; then
        perform_upgrade
    elif [[ $REPLACE_MODE == "true" ]]; then
        perform_replace
    else
        download_lakehouse_lab
        configure_environment
    fi
    
    start_services
    show_completion_message
}

# Handle script interruption
trap 'echo -e "\n${RED}Installation interrupted.${NC}"; exit 1' INT TERM

# Check if we're being piped to bash
if [[ "${BASH_SOURCE[0]}" == "${0}" ]]; then
    main "$@"
fi<|MERGE_RESOLUTION|>--- conflicted
+++ resolved
@@ -563,62 +563,26 @@
     print_step "Configuring secure environment for $PROFILE profile..."
     
     # Make scripts executable first
-    chmod +x init-all-in-one.sh
-    chmod +x start-lakehouse.sh
+    chmod +x init-all-in-one.sh 2>/dev/null || true
+    chmod +x init-all-in-one-modular.sh 2>/dev/null || true
+    chmod +x start-lakehouse.sh 2>/dev/null || true
     chmod +x scripts/*.sh 2>/dev/null || true
     
     # Step 1: Generate secure credentials
     print_step "🔐 Generating secure credentials..."
     if [[ -f "scripts/generate-credentials.sh" ]]; then
         ./scripts/generate-credentials.sh
+        print_success "Secure credentials generated"
     else
         print_warning "Credential generator not found, creating basic .env"
-        cp .env.example .env 2>/dev/null || touch .env
-    fi
-    
-<<<<<<< HEAD
-    # Make scripts executable
-    print_info "Setting executable permissions on scripts..."
-    if [ -f init-all-in-one-modular.sh ]; then
-        chmod +x init-all-in-one-modular.sh
-        print_info "Made init-all-in-one-modular.sh executable"
-    else
-        print_warning "init-all-in-one-modular.sh not found in $(pwd)"
-        ls -la init-all-in-one*.sh 2>/dev/null || print_warning "No init scripts found"
-    fi
-    
-    if [ -f start-lakehouse.sh ]; then
-        chmod +x start-lakehouse.sh
-        print_info "Made start-lakehouse.sh executable"
-    else
-        print_warning "start-lakehouse.sh not found"
-    fi
-    
-    if [ -d scripts ]; then
-        find ./scripts -name "*.sh" -exec chmod +x {} \;
-        print_info "Made modular scripts executable"
-    else
-        print_warning "scripts directory not found"
-    fi
-    
-    # Generate secure credentials
-    print_step "🔐 Generating secure credentials..."
-    if [[ -f "scripts/generate-credentials.sh" ]]; then
-        ./scripts/generate-credentials.sh
-        print_success "Secure credentials generated"
-    else
-        print_warning "Credential generator not found, using existing .env"
-        if [[ ! -f .env ]]; then
-            print_warning "No .env file found, creating basic one"
-            cp .env.default .env 2>/dev/null || touch .env
-        fi
-    fi
-=======
+        cp .env.example .env 2>/dev/null || cp .env.default .env 2>/dev/null || touch .env
+    fi
+    
     # Step 2: Apply profile-specific resource configurations  
     print_step "⚙️  Applying $PROFILE profile resource settings..."
     
     # Create backup of generated credentials
-    cp .env .env.credentials.backup
+    cp .env .env.credentials.backup 2>/dev/null || true
     
     if [[ $PROFILE == "fat-server" && -f ".env.fat-server" ]]; then
         # Extract resource settings from profile file (skip credential lines)
@@ -631,10 +595,9 @@
     fi
     
     # Clean up backup 
-    rm -f .env.credentials.backup
+    rm -f .env.credentials.backup 2>/dev/null || true
     
     print_success "Environment configured: secure credentials + $PROFILE profile resources"
->>>>>>> 079b4511
 }
 
 start_services() {
