<<<<<<< HEAD
# ========================================
# Lakehouse Lab Docker Compose Stack
# ========================================
# 
# ⚠️  IMPORTANT: Do NOT run 'docker compose up -d' directly for new installations!
# 
# For new installations, use:
#   ./install.sh
# 
# The installer generates secure credentials in .env file that this 
# compose file requires. Running without install.sh will fail with
# "variable not set" errors.
# 
# For existing installations (day-to-day operations):
#   docker compose up -d     # Start services
#   docker compose down      # Stop services
#   docker compose restart   # Restart services
# ========================================

=======
>>>>>>> 079b4511
x-airflow-common: &airflow-common
  image: apache/airflow:2.10.3-python3.11
  environment: &airflow-common-env
    AIRFLOW__CORE__EXECUTOR: ${AIRFLOW_EXECUTOR:-LocalExecutor}
    AIRFLOW__DATABASE__SQL_ALCHEMY_CONN: postgresql+psycopg2://${POSTGRES_USER:-postgres}:${POSTGRES_PASSWORD}@postgres:5432/${POSTGRES_DB:-lakehouse}
    AIRFLOW__CORE__PARALLELISM: ${AIRFLOW_PARALLELISM:-32}
    AIRFLOW__CORE__MAX_ACTIVE_RUNS_PER_DAG: ${AIRFLOW_MAX_ACTIVE_RUNS:-16}
    AIRFLOW__CORE__MAX_ACTIVE_TASKS_PER_DAG: ${AIRFLOW_MAX_ACTIVE_TASKS:-16}
    AIRFLOW__SCHEDULER__MAX_THREADS: ${AIRFLOW_SCHEDULER_THREADS:-4}
    AIRFLOW__WEBSERVER__SECRET_KEY: ${AIRFLOW_SECRET_KEY}
    AIRFLOW__CORE__FERNET_KEY: ${AIRFLOW_FERNET_KEY}
    AIRFLOW__WEBSERVER__WORKERS: ${AIRFLOW_WEBSERVER_WORKERS:-2}
    # Install DuckDB and dependencies
    _PIP_ADDITIONAL_REQUIREMENTS: 'duckdb==1.3.2 duckdb-engine==0.17.0 boto3==1.35.5 pyarrow==14.0.2 sqlalchemy>=1.4.0'
  volumes:
    - ${LAKEHOUSE_ROOT:-./lakehouse-data}/airflow/dags:/opt/airflow/dags
    - ${LAKEHOUSE_ROOT:-./lakehouse-data}/airflow/logs:/opt/airflow/logs
    - ${LAKEHOUSE_ROOT:-./lakehouse-data}/airflow/plugins:/opt/airflow/plugins
  user: "${AIRFLOW_UID:-50000}:0"
  depends_on:
    postgres:
      condition: service_healthy
  networks:
    - lakehouse

networks:
  lakehouse:
    driver: bridge

services:
  # PostgreSQL Database
  postgres:
    image: postgres:16
    environment:
      POSTGRES_DB: ${POSTGRES_DB:-lakehouse}
      POSTGRES_PASSWORD: ${POSTGRES_PASSWORD}
      POSTGRES_USER: ${POSTGRES_USER:-postgres}
      # Performance tuning
      POSTGRES_SHARED_BUFFERS: ${POSTGRES_SHARED_BUFFERS:-256MB}
      POSTGRES_EFFECTIVE_CACHE_SIZE: ${POSTGRES_EFFECTIVE_CACHE_SIZE:-1GB}
      POSTGRES_MAINTENANCE_WORK_MEM: ${POSTGRES_MAINTENANCE_WORK_MEM:-128MB}
      POSTGRES_CHECKPOINT_COMPLETION_TARGET: ${POSTGRES_CHECKPOINT_COMPLETION_TARGET:-0.9}
      POSTGRES_WAL_BUFFERS: ${POSTGRES_WAL_BUFFERS:-32MB}
      POSTGRES_DEFAULT_STATISTICS_TARGET: ${POSTGRES_DEFAULT_STATISTICS_TARGET:-100}
    volumes:
      - ${LAKEHOUSE_ROOT:-./lakehouse-data}/postgres:/var/lib/postgresql/data
    command: >
      postgres
      -c shared_buffers=${POSTGRES_SHARED_BUFFERS:-256MB}
      -c effective_cache_size=${POSTGRES_EFFECTIVE_CACHE_SIZE:-1GB}
      -c maintenance_work_mem=${POSTGRES_MAINTENANCE_WORK_MEM:-128MB}
      -c checkpoint_completion_target=${POSTGRES_CHECKPOINT_COMPLETION_TARGET:-0.9}
      -c wal_buffers=${POSTGRES_WAL_BUFFERS:-32MB}
      -c default_statistics_target=${POSTGRES_DEFAULT_STATISTICS_TARGET:-100}
      -c random_page_cost=1.1
      -c effective_io_concurrency=200
    networks:
      - lakehouse
    healthcheck:
      test: ["CMD-SHELL", "pg_isready -U postgres"]
      interval: 10s
      timeout: 5s
      retries: 5
      start_period: 30s
    restart: unless-stopped
    deploy:
      resources:
        limits:
          memory: ${POSTGRES_MEMORY_LIMIT:-2G}
        reservations:
          memory: ${POSTGRES_MEMORY_RESERVATION:-512M}

  # MinIO Object Storage
  minio:
    image: minio/minio:RELEASE.2024-12-18T13-15-44Z
    command: server /data --console-address ":9001"
    environment:
      MINIO_ROOT_USER: ${MINIO_ROOT_USER:-minio}
      MINIO_ROOT_PASSWORD: ${MINIO_ROOT_PASSWORD}
      MINIO_API_REQUESTS_MAX: ${MINIO_API_REQUESTS_MAX:-1000}
      MINIO_API_REQUESTS_DEADLINE: ${MINIO_API_REQUESTS_DEADLINE:-10s}
    ports:
      - "9000:9000"
      - "9001:9001"
    volumes:
      - ${LAKEHOUSE_ROOT:-./lakehouse-data}/minio:/data
    networks:
      - lakehouse
    healthcheck:
      test: ["CMD", "curl", "-f", "http://localhost:9000/minio/health/live"]
      interval: 5s
      timeout: 2s
      retries: 5
      start_period: 10s
    restart: unless-stopped
    deploy:
      resources:
        limits:
          memory: ${MINIO_MEMORY_LIMIT:-4G}
        reservations:
          memory: ${MINIO_MEMORY_RESERVATION:-1G}

  # Initialization Service
  lakehouse-init:
    image: alpine:3.18
    depends_on:
      minio:
        condition: service_healthy
      postgres:
        condition: service_healthy
    entrypoint:
      - /bin/sh
      - -c
      - "apk add --no-cache bash && /bin/bash /host/init-all-in-one-modular.sh"
    environment:
      INSTALL_SAMPLES: "true"
      LAKEHOUSE_ROOT: /mnt/lakehouse
<<<<<<< HEAD
      DOCKER_CONTAINER: "true"
=======
>>>>>>> 079b4511
      # MinIO credentials for initialization
      MINIO_ROOT_USER: ${MINIO_ROOT_USER:-minio}
      MINIO_ROOT_PASSWORD: ${MINIO_ROOT_PASSWORD}
      # MinIO readiness configuration (adjust for slower systems)
      MINIO_READY_TIMEOUT: ${MINIO_READY_TIMEOUT:-20}          # attempts (default: 60s total)
      MINIO_READY_INTERVAL: ${MINIO_READY_INTERVAL:-3}         # seconds between attempts
      BUCKET_CREATE_RETRIES: ${BUCKET_CREATE_RETRIES:-8}       # bucket creation retry attempts
      SKIP_MINIO_READY_CHECK: ${SKIP_MINIO_READY_CHECK:-false} # set to 'true' to skip readiness check
      # Host IP for Homer dashboard (detected from host system)
      HOST_IP: ${HOST_IP:-}
    volumes:
      - ${LAKEHOUSE_ROOT:-./lakehouse-data}:/mnt/lakehouse
      - ./init-all-in-one-modular.sh:/host/init-all-in-one-modular.sh:ro
      - ./scripts:/host/scripts:ro
      - ./templates:/host/templates:ro
    networks:
      - lakehouse
    restart: "no"

  # Spark Master
  spark-master:
    image: bitnami/spark:3.5.0
    depends_on:
      minio:
        condition: service_healthy
    environment:
      SPARK_MODE: master
      SPARK_MASTER_HOST: spark-master
      SPARK_MASTER_MEMORY: ${SPARK_MASTER_MEMORY:-2g}
      SPARK_MASTER_CORES: ${SPARK_MASTER_CORES:-2}
      SPARK_DAEMON_MEMORY: ${SPARK_DAEMON_MEMORY:-1g}
    ports:
      - "7077:7077"
      - "8080:8080"
    volumes:
      - ${LAKEHOUSE_ROOT:-./lakehouse-data}/spark/jobs:/opt/spark/jobs
      - ${LAKEHOUSE_ROOT:-./lakehouse-data}/spark/logs:/opt/spark/logs
    networks:
      - lakehouse
    command: >
      bash -c "
      /opt/bitnami/scripts/spark/entrypoint.sh /opt/bitnami/scripts/spark/run.sh &
      sleep 10;
      touch /tmp/spark-started;
      wait
      "
    healthcheck:
      test: ["CMD", "test", "-f", "/tmp/spark-started"]
      interval: 10s
      timeout: 5s
      retries: 5
      start_period: 30s
    restart: unless-stopped
    deploy:
      resources:
        limits:
          memory: ${SPARK_MASTER_MEMORY_LIMIT:-4G}
        reservations:
          memory: ${SPARK_MASTER_MEMORY_RESERVATION:-1G}

  # Spark Worker
  spark-worker:
    image: bitnami/spark:3.5.0
    depends_on:
      spark-master:
        condition: service_healthy
    environment:
      SPARK_MODE: worker
      SPARK_MASTER_URL: spark://spark-master:7077
      SPARK_WORKER_MEMORY: ${SPARK_WORKER_MEMORY:-8g}
      SPARK_WORKER_CORES: ${SPARK_WORKER_CORES:-4}
      SPARK_DAEMON_MEMORY: ${SPARK_DAEMON_MEMORY:-1g}
    volumes:
      - ${LAKEHOUSE_ROOT:-./lakehouse-data}/spark/jobs:/opt/spark/jobs
      - ${LAKEHOUSE_ROOT:-./lakehouse-data}/spark/logs:/opt/spark/logs
    networks:
      - lakehouse
    restart: unless-stopped
    deploy:
      replicas: ${SPARK_WORKER_INSTANCES:-1}
      resources:
        limits:
          memory: ${SPARK_WORKER_MEMORY_LIMIT:-16G}
          cpus: ${SPARK_WORKER_CPU_LIMIT:-8}
        reservations:
          memory: ${SPARK_WORKER_MEMORY_RESERVATION:-4G}
          cpus: ${SPARK_WORKER_CPU_RESERVATION:-2}

  # JupyterLab
  jupyter:
    image: jupyter/pyspark-notebook:spark-3.5.0
    depends_on:
      spark-master:
        condition: service_healthy
      minio:
        condition: service_healthy
    environment:
      JUPYTER_ENABLE_LAB: "yes"
      JUPYTER_TOKEN: ${JUPYTER_TOKEN}
      SPARK_MASTER: spark://spark-master:7077
      # MinIO credentials for automatic notebook configuration
      MINIO_ROOT_USER: ${MINIO_ROOT_USER:-minio}
      MINIO_ROOT_PASSWORD: ${MINIO_ROOT_PASSWORD}
      # Spark configuration for Jupyter
      SPARK_DRIVER_MEMORY: ${JUPYTER_SPARK_DRIVER_MEMORY:-2g}
      SPARK_EXECUTOR_MEMORY: ${JUPYTER_SPARK_EXECUTOR_MEMORY:-2g}
      SPARK_EXECUTOR_CORES: ${JUPYTER_SPARK_EXECUTOR_CORES:-2}
      # PySpark environment variables
      SPARK_HOME: ${SPARK_HOME:-/usr/local/spark}
      PYTHONPATH: ${PYTHONPATH:-/usr/local/spark/python:/usr/local/spark/python/lib/py4j-0.10.9.7-src.zip}
      PYSPARK_PYTHON: /opt/conda/bin/python
      PYSPARK_DRIVER_PYTHON: /opt/conda/bin/python
      PYSPARK_SUBMIT_ARGS: --master spark://spark-master:7077 pyspark-shell
    ports:
      - "9040:8888"
    user: root
<<<<<<< HEAD
    command: >
      bash -c "
      set -e
      echo 'Installing additional packages...'
      pip install --no-cache-dir duckdb==1.3.2 duckdb-engine==0.17.0 boto3==1.35.5 pyarrow==14.0.2 'sqlalchemy>=1.4.0' pandas matplotlib seaborn plotly
      
      echo 'Setting up Jupyter configuration...'
      mkdir -p /home/jovyan/.jupyter
      
      echo 'Starting Jupyter...'
      chown -R jovyan:users /home/jovyan
      sudo -u jovyan start-notebook.sh --NotebookApp.token='${JUPYTER_TOKEN}' --NotebookApp.password='' --NotebookApp.allow_origin='*' --NotebookApp.disable_check_xsrf=True
      "
=======
    command:
      - bash
      - -c
      - |
        set -e
        echo 'Installing additional packages...'
        # Install Python packages including PySpark for compatibility
        pip install --no-cache-dir pyspark==3.5.0 duckdb==1.3.2 duckdb-engine==0.17.0 boto3==1.35.5 pyarrow==14.0.2 'sqlalchemy>=1.4.0' pandas matplotlib seaborn plotly
        
        echo 'Setting up Jupyter configuration...'
        mkdir -p /home/jovyan/.jupyter
        
        echo 'Setting up permissions and environment...'
        chown -R jovyan:users /home/jovyan 2>/dev/null || echo 'Permission setup skipped'
        
        # Install packages for jovyan user as well to ensure availability
        sudo -u jovyan /opt/conda/bin/pip install --user --no-cache-dir pyspark==3.5.0 duckdb==1.3.2 duckdb-engine==0.17.0 boto3==1.35.5 pyarrow==14.0.2 'sqlalchemy>=1.4.0' pandas matplotlib seaborn plotly
        
        # Ensure PySpark environment variables are set for jovyan user
        echo 'export SPARK_HOME=/usr/local/spark' >> /home/jovyan/.bashrc
        echo 'export PYTHONPATH=$SPARK_HOME/python:$SPARK_HOME/python/lib/py4j-0.10.9.7-src.zip:$PYTHONPATH' >> /home/jovyan/.bashrc
        echo 'export PYSPARK_PYTHON=/opt/conda/bin/python' >> /home/jovyan/.bashrc
        echo 'export PYSPARK_DRIVER_PYTHON=/opt/conda/bin/python' >> /home/jovyan/.bashrc
        echo 'export PYSPARK_SUBMIT_ARGS=--master spark://spark-master:7077 pyspark-shell' >> /home/jovyan/.bashrc
        
        # Ensure MinIO credentials are available to jovyan user
        echo "export MINIO_ROOT_USER='${MINIO_ROOT_USER}'" >> /home/jovyan/.bashrc
        echo "export MINIO_ROOT_PASSWORD='${MINIO_ROOT_PASSWORD}'" >> /home/jovyan/.bashrc
        
        echo 'Starting Jupyter...'
        # Use the proper Jupyter startup command with conda environment
        exec sudo -E -u jovyan /opt/conda/bin/jupyter lab --NotebookApp.token='${JUPYTER_TOKEN}' --NotebookApp.password='' --NotebookApp.allow_origin='*' --NotebookApp.disable_check_xsrf=True
>>>>>>> 079b4511
    volumes:
      - ${LAKEHOUSE_ROOT:-./lakehouse-data}/notebooks:/home/jovyan/notebooks
      - ${LAKEHOUSE_ROOT:-./lakehouse-data}/jupyter-config:/home/jovyan/.jupyter
    networks:
      - lakehouse
    restart: unless-stopped
    deploy:
      resources:
        limits:
          memory: ${JUPYTER_MEMORY_LIMIT:-8G}
        reservations:
          memory: ${JUPYTER_MEMORY_RESERVATION:-2G}

  # Airflow Database Initialization
  airflow-init:
    <<: *airflow-common
    depends_on:
      postgres:
        condition: service_healthy
      lakehouse-init:
        condition: service_completed_successfully
<<<<<<< HEAD
    command: >
      bash -c "
      set -e
      echo '🚀 Starting Airflow initialization...'
      
      # Enhanced PostgreSQL readiness check with multiple validation steps
      echo '⏳ Waiting for PostgreSQL to be fully ready...'
      
      # Step 1: Check if PostgreSQL service is responding
      timeout 120 bash -c 'until pg_isready -h postgres -p 5432 -U postgres; do echo \"Waiting for postgres service...\"; sleep 3; done'
      echo '✓ PostgreSQL service is responding'
      
      # Step 2: Wait for database to be accessible and accept connections
      timeout 60 bash -c 'until psql -h postgres -p 5432 -U postgres -d airflow -c \"SELECT 1;\" >/dev/null 2>&1; do echo \"Waiting for database accessibility...\"; sleep 2; done'
      echo '✓ PostgreSQL database is accessible'
      
      # Step 3: Additional safety delay to ensure full PostgreSQL initialization
      echo '⏳ Adding safety delay for PostgreSQL full initialization...'
      sleep 10
      
      echo '📦 Installing additional packages...'
      pip install --no-cache-dir duckdb==1.3.2 duckdb-engine==0.17.0 boto3==1.35.5 pyarrow==14.0.2 'sqlalchemy>=1.4.0'
      
      echo '🗄️  Initializing Airflow database...'
      # Retry database initialization if it fails initially
      max_retries=3
      retry_count=0
      while [ $$retry_count -lt $$max_retries ]; do
        if airflow db init; then
          echo '✅ Airflow database initialized successfully'
          break
        else
          retry_count=$$((retry_count + 1))
          if [ $$retry_count -lt $$max_retries ]; then
            echo \"⚠️  Database initialization attempt $$retry_count failed, retrying in 10 seconds...\"
            sleep 10
          else
            echo '❌ Database initialization failed after $$max_retries attempts'
            exit 1
          fi
        fi
      done
      
      echo '👤 Creating admin user...'
      airflow users create --username admin --firstname Admin --lastname User --role Admin --email admin@example.com --password admin || echo 'Admin user already exists'
      
      echo '🔍 Verifying database initialization...'
      airflow db check
      
      echo '✅ Airflow initialization completed successfully!'
      "
=======
    command:
      - bash
      - -c
      - |
        set -e
        echo 'Installing additional packages...'
        pip install --no-cache-dir duckdb==1.3.2 duckdb-engine==0.17.0 boto3==1.35.5 pyarrow==14.0.2 'sqlalchemy>=1.4.0'
        
        echo 'Initializing Airflow database...'
        airflow db init
        
        echo 'Upgrading database schema...'
        airflow db upgrade
        
        echo 'Creating admin user...'
        airflow users create --username ${AIRFLOW_ADMIN_USER:-admin} --firstname Admin --lastname User --role Admin --email admin@example.com --password ${AIRFLOW_ADMIN_PASSWORD} || true
        
        echo 'Airflow initialization completed successfully'
>>>>>>> 079b4511
    restart: "no"
    healthcheck:
      test: ["CMD-SHELL", "airflow db check || exit 1"]
      interval: 15s
      timeout: 10s
      retries: 3
      start_period: 180s

  # Airflow Scheduler
  airflow-scheduler:
    <<: *airflow-common
    depends_on:
      airflow-init:
        condition: service_completed_successfully
    command: scheduler
    restart: unless-stopped
    healthcheck:
      test: ["CMD-SHELL", "airflow jobs check --job-type SchedulerJob --hostname $(hostname)"]
      interval: 30s
      timeout: 10s
      retries: 5
      start_period: 30s
    deploy:
      resources:
        limits:
          memory: ${AIRFLOW_SCHEDULER_MEMORY_LIMIT:-4G}
        reservations:
          memory: ${AIRFLOW_SCHEDULER_MEMORY_RESERVATION:-1G}

  # Airflow Webserver
  airflow-webserver:
    <<: *airflow-common
    depends_on:
      postgres:
        condition: service_healthy
      airflow-init:
        condition: service_completed_successfully
      airflow-scheduler:
        condition: service_started
    command: >
      bash -c "
      echo 'Starting Airflow webserver...';
      exec airflow webserver
      "
    ports:
      - "9020:8080"
    healthcheck:
      test: ["CMD", "curl", "-f", "http://localhost:8080/health"]
      interval: 10s
      timeout: 5s
      retries: 5
      start_period: 30s
    restart: unless-stopped
    deploy:
      resources:
        limits:
          memory: ${AIRFLOW_WEBSERVER_MEMORY_LIMIT:-4G}
        reservations:
          memory: ${AIRFLOW_WEBSERVER_MEMORY_RESERVATION:-1G}

  # Apache Superset - FIXED YAML syntax issue
  superset:
    image: apache/superset:latest
    depends_on:
      postgres:
        condition: service_healthy
      minio:
        condition: service_healthy
    entrypoint:
      - /bin/bash
      - -c
      - |
        set -e
        echo "Installing DuckDB and dependencies..."
        
        # Ensure proper permissions for superset_home directory with fallback
        mkdir -p /app/superset_home || echo 'Main directory exists';
        
        # Try different permission strategies
        if id superset >/dev/null 2>&1; then
          echo 'Using superset user permissions';
          # Create directories first, then change ownership of only what we can
          mkdir -p /app/superset_home/.local /app/superset_home/.cache;
          chown -R superset:superset /app/superset_home/.local /app/superset_home/.cache 2>/dev/null || echo 'Partial chown completed';
          # Set permissions on the main directory for superset user access
          chmod 755 /app/superset_home;
          chmod -R 755 /app/superset_home/.local /app/superset_home/.cache 2>/dev/null || echo 'Permission setup completed';
        else
          echo 'Using root permissions with fallback';
          mkdir -p /app/superset_home/.local /app/superset_home/.cache;
          chmod -R 777 /app/superset_home;
        fi
        
        # Install packages system-wide since we're running as root initially
        pip install --no-cache-dir psycopg2-binary duckdb==1.3.2 duckdb-engine==0.17.0 boto3==1.35.5 pyarrow==14.0.2 'sqlalchemy>=1.4.0' Pillow;
        
        echo "Initializing Superset database...";
        superset db upgrade;
        superset fab create-admin --username ${SUPERSET_ADMIN_USER:-admin} --firstname Admin --lastname User --email admin@example.com --password ${SUPERSET_ADMIN_PASSWORD} || true;
        superset init;
        
        # Small delay to ensure database is fully initialized
        sleep 2
        
        echo "Superset ready for manual configuration - see SUPERSET_DATABASE_SETUP.md"
        
        echo "Starting Superset webserver..."
        superset run -h 0.0.0.0 -p 8088 --with-threads --reload --debugger
    environment:
      SUPERSET_SECRET_KEY: ${SUPERSET_SECRET_KEY}
      DATABASE_URL: postgresql://${POSTGRES_USER:-postgres}:${POSTGRES_PASSWORD}@postgres:5432/${POSTGRES_DB:-lakehouse}
      SUPERSET_WORKERS: ${SUPERSET_WORKERS:-4}
      SUPERSET_TIMEOUT: ${SUPERSET_TIMEOUT:-60}
      # Ensure Python finds user-installed packages
      PYTHONPATH: "${PYTHONPATH}:/app/superset_home/.local/lib/python3.9/site-packages:/app/superset_home/.local/lib/python3.10/site-packages:/app/superset_home/.local/lib/python3.11/site-packages"
    ports:
      - "9030:8088"
    volumes:
      - ${LAKEHOUSE_ROOT:-./lakehouse-data}/superset:/app/superset_home
      - ./scripts:/host/scripts:ro
    networks:
      - lakehouse
    healthcheck:
      test: ["CMD", "curl", "-f", "http://localhost:8088/health"]
      interval: 15s
      timeout: 10s
      retries: 5
      start_period: 60s
    restart: unless-stopped
    deploy:
      resources:
        limits:
          memory: ${SUPERSET_MEMORY_LIMIT:-4G}
        reservations:
          memory: ${SUPERSET_MEMORY_RESERVATION:-1G}

  # Portainer for Container Management
  portainer:
    image: portainer/portainer-ce:latest
    container_name: portainer
    restart: unless-stopped
    ports:
      - "9060:9000"
    volumes:
      - /var/run/docker.sock:/var/run/docker.sock:ro
      - portainer_data:/data
    networks:
      - lakehouse
    deploy:
      resources:
        limits:
          memory: ${PORTAINER_MEMORY_LIMIT:-512M}
        reservations:
          memory: ${PORTAINER_MEMORY_RESERVATION:-128M}

  # Homer Dashboard (Optional)
  homer:
    image: b4bz/homer:latest
    container_name: homer
    restart: unless-stopped
    ports:
      - "9061:8080"
    volumes:
      - ${LAKEHOUSE_ROOT:-./lakehouse-data}/homer:/www/assets
    networks:
      - lakehouse
    environment:
      INIT_ASSETS: 1
    deploy:
      resources:
        limits:
          memory: 256M
        reservations:
          memory: 64M

volumes:
  portainer_data:
    driver: local<|MERGE_RESOLUTION|>--- conflicted
+++ resolved
@@ -1,4 +1,3 @@
-<<<<<<< HEAD
 # ========================================
 # Lakehouse Lab Docker Compose Stack
 # ========================================
@@ -18,8 +17,6 @@
 #   docker compose restart   # Restart services
 # ========================================
 
-=======
->>>>>>> 079b4511
 x-airflow-common: &airflow-common
   image: apache/airflow:2.10.3-python3.11
   environment: &airflow-common-env
@@ -137,10 +134,7 @@
     environment:
       INSTALL_SAMPLES: "true"
       LAKEHOUSE_ROOT: /mnt/lakehouse
-<<<<<<< HEAD
       DOCKER_CONTAINER: "true"
-=======
->>>>>>> 079b4511
       # MinIO credentials for initialization
       MINIO_ROOT_USER: ${MINIO_ROOT_USER:-minio}
       MINIO_ROOT_PASSWORD: ${MINIO_ROOT_PASSWORD}
@@ -257,21 +251,6 @@
     ports:
       - "9040:8888"
     user: root
-<<<<<<< HEAD
-    command: >
-      bash -c "
-      set -e
-      echo 'Installing additional packages...'
-      pip install --no-cache-dir duckdb==1.3.2 duckdb-engine==0.17.0 boto3==1.35.5 pyarrow==14.0.2 'sqlalchemy>=1.4.0' pandas matplotlib seaborn plotly
-      
-      echo 'Setting up Jupyter configuration...'
-      mkdir -p /home/jovyan/.jupyter
-      
-      echo 'Starting Jupyter...'
-      chown -R jovyan:users /home/jovyan
-      sudo -u jovyan start-notebook.sh --NotebookApp.token='${JUPYTER_TOKEN}' --NotebookApp.password='' --NotebookApp.allow_origin='*' --NotebookApp.disable_check_xsrf=True
-      "
-=======
     command:
       - bash
       - -c
@@ -304,7 +283,6 @@
         echo 'Starting Jupyter...'
         # Use the proper Jupyter startup command with conda environment
         exec sudo -E -u jovyan /opt/conda/bin/jupyter lab --NotebookApp.token='${JUPYTER_TOKEN}' --NotebookApp.password='' --NotebookApp.allow_origin='*' --NotebookApp.disable_check_xsrf=True
->>>>>>> 079b4511
     volumes:
       - ${LAKEHOUSE_ROOT:-./lakehouse-data}/notebooks:/home/jovyan/notebooks
       - ${LAKEHOUSE_ROOT:-./lakehouse-data}/jupyter-config:/home/jovyan/.jupyter
@@ -326,78 +304,61 @@
         condition: service_healthy
       lakehouse-init:
         condition: service_completed_successfully
-<<<<<<< HEAD
-    command: >
-      bash -c "
-      set -e
-      echo '🚀 Starting Airflow initialization...'
-      
-      # Enhanced PostgreSQL readiness check with multiple validation steps
-      echo '⏳ Waiting for PostgreSQL to be fully ready...'
-      
-      # Step 1: Check if PostgreSQL service is responding
-      timeout 120 bash -c 'until pg_isready -h postgres -p 5432 -U postgres; do echo \"Waiting for postgres service...\"; sleep 3; done'
-      echo '✓ PostgreSQL service is responding'
-      
-      # Step 2: Wait for database to be accessible and accept connections
-      timeout 60 bash -c 'until psql -h postgres -p 5432 -U postgres -d airflow -c \"SELECT 1;\" >/dev/null 2>&1; do echo \"Waiting for database accessibility...\"; sleep 2; done'
-      echo '✓ PostgreSQL database is accessible'
-      
-      # Step 3: Additional safety delay to ensure full PostgreSQL initialization
-      echo '⏳ Adding safety delay for PostgreSQL full initialization...'
-      sleep 10
-      
-      echo '📦 Installing additional packages...'
-      pip install --no-cache-dir duckdb==1.3.2 duckdb-engine==0.17.0 boto3==1.35.5 pyarrow==14.0.2 'sqlalchemy>=1.4.0'
-      
-      echo '🗄️  Initializing Airflow database...'
-      # Retry database initialization if it fails initially
-      max_retries=3
-      retry_count=0
-      while [ $$retry_count -lt $$max_retries ]; do
-        if airflow db init; then
-          echo '✅ Airflow database initialized successfully'
-          break
-        else
-          retry_count=$$((retry_count + 1))
-          if [ $$retry_count -lt $$max_retries ]; then
-            echo \"⚠️  Database initialization attempt $$retry_count failed, retrying in 10 seconds...\"
-            sleep 10
-          else
-            echo '❌ Database initialization failed after $$max_retries attempts'
-            exit 1
-          fi
-        fi
-      done
-      
-      echo '👤 Creating admin user...'
-      airflow users create --username admin --firstname Admin --lastname User --role Admin --email admin@example.com --password admin || echo 'Admin user already exists'
-      
-      echo '🔍 Verifying database initialization...'
-      airflow db check
-      
-      echo '✅ Airflow initialization completed successfully!'
-      "
-=======
     command:
       - bash
       - -c
       - |
         set -e
-        echo 'Installing additional packages...'
+        echo '🚀 Starting Airflow initialization...'
+        
+        # Enhanced PostgreSQL readiness check with multiple validation steps
+        echo '⏳ Waiting for PostgreSQL to be fully ready...'
+        
+        # Step 1: Check if PostgreSQL service is responding
+        timeout 120 bash -c 'until pg_isready -h postgres -p 5432 -U postgres; do echo "Waiting for postgres service..."; sleep 3; done'
+        echo '✓ PostgreSQL service is responding'
+        
+        # Step 2: Wait for database to be accessible and accept connections
+        timeout 60 bash -c 'until psql -h postgres -p 5432 -U postgres -d airflow -c "SELECT 1;" >/dev/null 2>&1; do echo "Waiting for database accessibility..."; sleep 2; done'
+        echo '✓ PostgreSQL database is accessible'
+        
+        # Step 3: Additional safety delay to ensure full PostgreSQL initialization
+        echo '⏳ Adding safety delay for PostgreSQL full initialization...'
+        sleep 10
+        
+        echo '📦 Installing additional packages...'
         pip install --no-cache-dir duckdb==1.3.2 duckdb-engine==0.17.0 boto3==1.35.5 pyarrow==14.0.2 'sqlalchemy>=1.4.0'
         
-        echo 'Initializing Airflow database...'
-        airflow db init
+        echo '🗄️  Initializing Airflow database...'
+        # Retry database initialization if it fails initially
+        max_retries=3
+        retry_count=0
+        while [ $retry_count -lt $max_retries ]; do
+          if airflow db init; then
+            echo '✅ Airflow database initialized successfully'
+            break
+          else
+            retry_count=$((retry_count + 1))
+            if [ $retry_count -lt $max_retries ]; then
+              echo "⚠️  Database initialization attempt $retry_count failed, retrying in 10 seconds..."
+              sleep 10
+            else
+              echo '❌ Database initialization failed after $max_retries attempts'
+              exit 1
+            fi
+          fi
+        done
         
         echo 'Upgrading database schema...'
         airflow db upgrade
         
-        echo 'Creating admin user...'
-        airflow users create --username ${AIRFLOW_ADMIN_USER:-admin} --firstname Admin --lastname User --role Admin --email admin@example.com --password ${AIRFLOW_ADMIN_PASSWORD} || true
-        
-        echo 'Airflow initialization completed successfully'
->>>>>>> 079b4511
+        echo '👤 Creating admin user...'
+        airflow users create --username ${AIRFLOW_ADMIN_USER:-admin} --firstname Admin --lastname User --role Admin --email admin@example.com --password ${AIRFLOW_ADMIN_PASSWORD} || echo 'Admin user already exists'
+        
+        echo '🔍 Verifying database initialization...'
+        airflow db check
+        
+        echo '✅ Airflow initialization completed successfully!'
     restart: "no"
     healthcheck:
       test: ["CMD-SHELL", "airflow db check || exit 1"]
