--- conflicted
+++ resolved
@@ -14,2919 +14,7 @@
     echo "❌ Error: init-all-in-one-modular.sh not found"
     echo "   Please ensure you have the latest version of lakehouse-lab"
     exit 1
-<<<<<<< HEAD
-=======
-}
-
-# Install MinIO Client with retry logic
-install_minio_client() {
-    local max_attempts=3
-    local attempt=1
-    
-    while [ $attempt -le $max_attempts ]; do
-        log_info "Downloading MinIO Client (attempt $attempt/$max_attempts)..."
-        if curl -sSL https://dl.min.io/client/mc/release/linux-amd64/mc -o /usr/local/bin/mc; then
-            chmod +x /usr/local/bin/mc
-            log_success "MinIO Client installed successfully"
-            return 0
-        else
-            log_warning "Download attempt $attempt failed"
-            attempt=$((attempt + 1))
-            sleep 5
-        fi
-    done
-    
-    log_error "Failed to download MinIO Client after $max_attempts attempts"
-    return 1
-}
-
-install_minio_client || exit 1
-
-# Verify installation
-MC_VERSION=$(/usr/local/bin/mc --version | head -n 1)
-log_info "Installed mc → $MC_VERSION"
-
-# Export minimal TERM to prevent mc warnings
-export TERM=xterm
-
-# Create directory structure with error handling
-create_directories() {
-    log_info "Creating required directories under $LAKEHOUSE_ROOT..."
-    
-    local dirs="
-        airflow/dags
-        airflow/logs
-        airflow/logs/scheduler
-        minio
-        postgres
-        notebooks
-        spark/jobs
-        homer/assets
-        superset
-    "
-    
-    for dir in $dirs; do
-        if mkdir -p "$LAKEHOUSE_ROOT/$dir"; then
-            log_info "Created directory: $dir"
-        else
-            log_error "Failed to create directory: $dir"
-            return 1
-        fi
-    done
-    
-    return 0
-}
-
-create_directories || exit 1
-
-# Set permissions with proper error handling
-set_permissions() {
-    log_info "Setting permissions on service folders..."
-    
-    # Airflow permissions (UID 50000)
-    if chown -R 50000:0 "$LAKEHOUSE_ROOT/airflow" 2>/dev/null; then
-        log_success "Set Airflow ownership"
-    else
-        log_warning "Failed to set Airflow ownership (may not be critical)"
-    fi
-    
-    chmod -R 775 "$LAKEHOUSE_ROOT/airflow" || log_warning "Failed to set Airflow permissions"
-    chmod -R g+s "$LAKEHOUSE_ROOT/airflow" || log_warning "Failed to set Airflow group permissions"
-    chmod -R 777 "$LAKEHOUSE_ROOT/airflow/logs" || log_warning "Failed to set Airflow logs permissions"
-    
-    # Jupyter permissions (UID 1000)
-    if chown -R 1000:100 "$LAKEHOUSE_ROOT/notebooks" 2>/dev/null; then
-        log_success "Set Jupyter ownership"
-    else
-        log_warning "Failed to set Jupyter ownership (may not be critical)"
-    fi
-    
-    chmod -R 755 "$LAKEHOUSE_ROOT/notebooks" || log_warning "Failed to set Jupyter permissions"
-    
-    # Superset permissions
-    if chown -R 1000:0 "$LAKEHOUSE_ROOT/superset" 2>/dev/null; then
-        log_success "Set Superset ownership"
-    else
-        log_warning "Failed to set Superset ownership (may not be critical)"
-    fi
-    
-    chmod -R 755 "$LAKEHOUSE_ROOT/superset" || log_warning "Failed to set Superset permissions"
-    
-    # Homer permissions
-    chmod -R 777 "$LAKEHOUSE_ROOT/homer/assets" || log_warning "Failed to set Homer permissions"
-    
-    log_success "Permission setup completed"
-}
-
-set_permissions
-
-# Wait for services with timeout and retry logic
-wait_for_service() {
-    local service_name=$1
-    local health_url=$2
-    local max_attempts=${3:-20}
-    local sleep_time=${4:-3}
-    
-    log_info "Waiting for $service_name to become healthy at $health_url..."
-    
-    local attempt=1
-    while [ $attempt -le $max_attempts ]; do
-        if curl -sf "$health_url" >/dev/null 2>&1; then
-            log_success "$service_name is healthy"
-            return 0
-        fi
-        log_info "  … $service_name not ready, attempt $attempt/$max_attempts, retrying in ${sleep_time}s"
-        sleep $sleep_time
-        attempt=$((attempt + 1))
-    done
-    
-    log_error "$service_name failed to become healthy after $max_attempts attempts"
-    return 1
-}
-
-# Wait for MinIO
-wait_for_service "MinIO" "http://minio:9000/minio/health/live" 20 3 || exit 1
-
-# Configure MinIO client first (needed for readiness verification)
-configure_minio() {
-    log_info "Configuring MinIO client..."
-    
-    # Set up mc alias with retry
-    local max_attempts=5
-    local attempt=1
-    
-    while [ $attempt -le $max_attempts ]; do
-        if mc alias set local http://minio:9000 "$MINIO_ROOT_USER" "$MINIO_ROOT_PASSWORD" >/dev/null 2>&1; then
-            log_success "MinIO client configured successfully"
-            break
-        else
-            log_warning "MinIO client configuration attempt $attempt failed, retrying..."
-            sleep 2
-            attempt=$((attempt + 1))
-        fi
-    done
-    
-    if [ $attempt -gt $max_attempts ]; then
-        log_error "Failed to configure MinIO client after $max_attempts attempts"
-        return 1
-    fi
-    
-    return 0
-}
-
-# Configure MinIO client before readiness verification
-configure_minio || exit 1
-
-# Enhanced MinIO readiness verification
-wait_for_minio_api() {
-    local timeout=${MINIO_READY_TIMEOUT:-20}
-    local interval=${MINIO_READY_INTERVAL:-3}
-    local skip_check=${SKIP_MINIO_READY_CHECK:-false}
-    
-    if [ "$skip_check" = "true" ]; then
-        log_info "MinIO readiness check skipped (SKIP_MINIO_READY_CHECK=true)"
-        return 0
-    fi
-    
-    log_info "Performing comprehensive MinIO readiness verification..."
-    log_info "Timeout: ${timeout} attempts × ${interval}s = $((timeout * interval))s maximum"
-    
-    local attempt=1
-    while [ $attempt -le $timeout ]; do
-        log_info "MinIO API readiness check: attempt $attempt/$timeout"
-        
-        # Test 1: Basic connectivity test
-        if ! curl -sf "http://minio:9000/minio/health/live" >/dev/null 2>&1; then
-            log_warning "  ❌ MinIO health endpoint not responding"
-        else
-            log_info "  ✅ MinIO health endpoint responding"
-            
-            # Test 2: MinIO client configuration
-            if ! mc alias list local >/dev/null 2>&1; then
-                log_warning "  ❌ MinIO client alias not configured, attempting reconfiguration..."
-                if mc alias set local http://minio:9000 "$MINIO_ROOT_USER" "$MINIO_ROOT_PASSWORD" >/dev/null 2>&1; then
-                    log_info "  ✅ MinIO client reconfigured successfully"
-                else
-                    log_warning "  ❌ MinIO client reconfiguration failed"
-                fi
-            else
-                log_info "  ✅ MinIO client alias configured"
-            fi
-            
-            # Test 3: Admin API functionality (the real readiness test)
-            local admin_output
-            if admin_output=$(mc admin info local 2>&1); then
-                log_success "MinIO API is fully operational and ready for bucket operations"
-                log_info "MinIO server info: $(echo "$admin_output" | head -1)"
-                return 0
-            else
-                log_warning "  ❌ MinIO admin API not ready: $admin_output"
-                
-                # Additional debugging for common issues
-                if echo "$admin_output" | grep -i "connection refused" >/dev/null; then
-                    log_info "  🔍 Diagnosis: MinIO server not accepting connections yet"
-                elif echo "$admin_output" | grep -i "timeout" >/dev/null; then
-                    log_info "  🔍 Diagnosis: MinIO server responding slowly"
-                elif echo "$admin_output" | grep -i "unauthorized\|access denied" >/dev/null; then
-                    log_warning "  🔍 Diagnosis: Authentication issue - check MinIO credentials"
-                fi
-            fi
-        fi
-        
-        if [ $attempt -lt $timeout ]; then
-            log_info "  ⏳ Waiting ${interval}s before next attempt..."
-            sleep $interval
-        fi
-        
-        attempt=$((attempt + 1))
-    done
-    
-    log_error "MinIO API failed to become ready after $((timeout * interval))s"
-    log_error "This usually indicates:"
-    log_error "  • MinIO is still initializing (try increasing MINIO_READY_TIMEOUT)"
-    log_error "  • Resource constraints (CPU/memory/disk)"
-    log_error "  • Network connectivity issues between containers"
-    log_error "  • MinIO configuration problems"
-    
-    # Try a basic operation as fallback
-    log_info "Attempting fallback: testing basic MinIO operations..."
-    if mc ls local >/dev/null 2>&1; then
-        log_warning "Basic MinIO operations work despite admin API issues"
-        log_warning "Proceeding with initialization (bucket creation may still work)"
-        return 0
-    else
-        log_error "Both admin API and basic operations failed"
-        log_info "To skip this check entirely, set SKIP_MINIO_READY_CHECK=true"
-        return 1
-    fi
-}
-
-# Perform MinIO readiness verification
-wait_for_minio_api || exit 1
-
-# Wait for Spark (with more lenient timeout)
-wait_for_service "Spark Master" "http://spark-master:8080" 10 5 || {
-    log_warning "Spark Master not ready after 50s, continuing anyway..."
-    log_warning "Services may start without full coordination"
-}
-
-# MinIO client already configured above
-
-# Create and verify buckets with enhanced reliability
-create_buckets() {
-    log_info "Creating MinIO buckets and directory structure..."
-    
-    # Since MinIO API is now verified as ready, bucket creation should be more reliable
-    local max_attempts=${BUCKET_CREATE_RETRIES:-8}
-    local attempt=1
-    local bucket_created=false
-    
-    while [ $attempt -le $max_attempts ] && [ "$bucket_created" = false ]; do
-        log_info "Bucket creation attempt $attempt/$max_attempts..."
-        
-        # Check if bucket already exists first
-        if mc ls local/lakehouse >/dev/null 2>&1; then
-            log_info "'lakehouse' bucket already exists"
-            bucket_created=true
-            break
-        fi
-        
-        # Try to create the bucket with detailed error output
-        local create_output
-        local create_exit_code
-        create_output=$(mc mb local/lakehouse 2>&1)
-        create_exit_code=$?
-        
-        if [ $create_exit_code -eq 0 ]; then
-            log_success "'lakehouse' bucket created successfully"
-            bucket_created=true
-            break
-        else
-            log_warning "Bucket creation attempt $attempt failed with exit code $create_exit_code"
-            log_warning "Error details: $create_output"
-            
-            # Since we've verified MinIO is ready, shorter retry intervals should work
-            if [ $attempt -lt $max_attempts ]; then
-                local wait_time=2
-                log_info "Retrying in ${wait_time}s..."
-                sleep $wait_time
-            fi
-        fi
-        
-        attempt=$((attempt + 1))
-    done
-    
-    if [ "$bucket_created" = false ]; then
-        log_error "Failed to create 'lakehouse' bucket after $max_attempts attempts"
-        log_error "This is unexpected since MinIO API was verified as ready."
-        log_error "Please check the error details above and consider:"
-        log_error "  • Disk space on MinIO storage volume"
-        log_error "  • MinIO server configuration"
-        log_error "  • Container resource limits"
-        return 1
-    fi
-    
-    # Verify bucket was created successfully
-    if mc ls local/lakehouse >/dev/null 2>&1; then
-        log_success "Bucket 'lakehouse' verification successful"
-    else
-        log_error "Bucket verification failed - bucket may not be accessible"
-        return 1
-    fi
-    
-    # Create directory structure within the bucket using .keep files
-    log_info "Creating directory structure within bucket..."
-    local directories="warehouse raw-data processed-data iceberg-warehouse"
-    local dir_success=0
-    local dir_total=0
-    
-    for dir in $directories; do
-        dir_total=$((dir_total + 1))
-        # Create directories by putting empty .keep objects
-        if echo "# This file ensures the directory exists in MinIO" | mc pipe "local/lakehouse/$dir/.keep" >/dev/null 2>&1; then
-            log_success "Created directory: lakehouse/$dir/"
-            dir_success=$((dir_success + 1))
-        else
-            log_warning "Could not create directory lakehouse/$dir/ (may not be critical)"
-        fi
-    done
-    
-    log_info "Directory structure: $dir_success/$dir_total directories created successfully"
-    
-    # Final verification - list the bucket contents
-    log_info "Bucket contents verification:"
-    if mc ls --recursive local/lakehouse/ 2>/dev/null; then
-        log_success "Bucket structure created and verified successfully"
-    else
-        log_warning "Could not list all bucket contents, but core structure should be ready"
-    fi
-    
-    return 0
-}
-
-# Download Iceberg JAR files
-download_iceberg_jars() {
-    log_info "Downloading Apache Iceberg JAR files for Spark integration..."
-    
-    # Create iceberg-jars directory inside lakehouse data directory
-    local iceberg_dir="$LAKEHOUSE_ROOT/iceberg-jars"
-    if mkdir -p "$iceberg_dir"; then
-        log_success "Created iceberg-jars directory: $iceberg_dir"
-    else
-        log_error "Failed to create iceberg-jars directory"
-        return 1
-    fi
-    
-    # Iceberg JAR files for Spark 3.5.0
-    local iceberg_version="1.4.3"
-    local scala_version="2.12"
-    local spark_version="3.5"
-    
-    # Define JAR URLs and files (POSIX compatible)
-    local jar_url="https://repo1.maven.org/maven2/org/apache/iceberg/iceberg-spark-runtime-${spark_version}_${scala_version}/${iceberg_version}/iceberg-spark-runtime-${spark_version}_${scala_version}-${iceberg_version}.jar"
-    local jar_file="iceberg-spark-runtime-${spark_version}_${scala_version}-${iceberg_version}.jar"
-    
-    # Download JAR files with retry logic
-    local success=true
-    local url="$jar_url"
-    local filename="$jar_file"
-    local filepath="$iceberg_dir/$filename"
-    
-    if [ -f "$filepath" ]; then
-        log_info "JAR already exists: $filename"
-    else
-        log_info "Downloading: $filename..."
-        local max_attempts=3
-        local attempt=1
-        local downloaded=false
-        
-        while [ $attempt -le $max_attempts ] && [ "$downloaded" = false ]; do
-            if curl -sSL "$url" -o "$filepath"; then
-                # Verify the download by checking file size
-                local filesize=$(stat -c%s "$filepath" 2>/dev/null || echo "0")
-                if [ "$filesize" -gt 1000000 ]; then  # Should be > 1MB
-                    log_success "Downloaded: $filename (${filesize} bytes)"
-                    downloaded=true
-                else
-                    log_warning "Downloaded file seems too small, retrying..."
-                    rm -f "$filepath"
-                fi
-            else
-                log_warning "Download attempt $attempt failed for $filename"
-            fi
-            
-            if [ "$downloaded" = false ]; then
-                attempt=$((attempt + 1))
-                sleep 2
-            fi
-        done
-        
-        if [ "$downloaded" = false ]; then
-            log_error "Failed to download $filename after $max_attempts attempts"
-            success=false
-        fi
-    fi
-    
-    if [ "$success" = true ]; then
-        log_success "All Iceberg JAR files downloaded successfully"
-        
-        # Create a version file for tracking
-        echo "iceberg-spark-runtime-${spark_version}_${scala_version}-${iceberg_version}.jar" > "$iceberg_dir/VERSION"
-        echo "Downloaded on: $(date)" >> "$iceberg_dir/VERSION"
-        echo "Iceberg version: ${iceberg_version}" >> "$iceberg_dir/VERSION"
-        echo "Compatible with: Spark ${spark_version}, Scala ${scala_version}" >> "$iceberg_dir/VERSION"
-        
-        log_info "To enable Iceberg, use: docker compose -f docker-compose.yml -f docker-compose.iceberg.yml up -d"
-        return 0
-    else
-        log_error "Some Iceberg JAR downloads failed"
-        return 1
-    fi
-}
-
-create_buckets || exit 1
-
-# Download Iceberg JAR files
-download_iceberg_jars || {
-    log_warning "Iceberg JAR download failed, but continuing with setup"
-    log_info "Iceberg support can be enabled later by running the download manually"
-}
-
-# Create sample Airflow DAGs - FIXED for Issue #2
-create_airflow_dags() {
-    log_info "Creating enhanced Airflow DAGs with DuckDB 1.3.0 support..."
-
-    # Enhanced DuckDB Pipeline DAG - FIXED for Issue #2
-    cat <<'EOF' > "$LAKEHOUSE_ROOT/airflow/dags/sample_duckdb_pipeline.py"
-from datetime import datetime, timedelta
-from airflow import DAG
-from airflow.operators.python_operator import PythonOperator
-from airflow.operators.bash_operator import BashOperator
-import logging
-import os
-
-default_args = {
-    'owner': 'lakehouse-lab',
-    'depends_on_past': False,
-    'start_date': datetime(2024, 1, 1),
-    'email_on_failure': False,
-    'email_on_retry': False,
-    'retries': 1,
-    'retry_delay': timedelta(minutes=5),
-}
-
-dag = DAG(
-    'sample_duckdb_pipeline',
-    default_args=default_args,
-    description='Enhanced ETL pipeline using DuckDB 1.3.0 and MinIO',
-    schedule_interval=timedelta(hours=6),
-    catchup=False,
-    tags=['example', 'etl', 'duckdb', 'minio'],
-)
-
-def check_dependencies(**context):
-    """Check if required dependencies are available - FIXED for Issue #2"""
-    try:
-        import duckdb
-        import boto3
-        logging.info(f"✅ DuckDB version: {duckdb.__version__}")
-        logging.info("✅ All dependencies are available")
-        
-        # Test DuckDB connection
-        conn = duckdb.connect()
-        conn.execute("SELECT 1 as test").fetchone()
-        conn.close()
-        logging.info("✅ DuckDB connection test successful")
-        
-        return "dependencies_ok"
-    except ImportError as e:
-        logging.error(f"❌ Missing dependency: {e}")
-        raise
-    except Exception as e:
-        logging.error(f"❌ DuckDB test failed: {e}")
-        raise
-
-def configure_duckdb_s3(**context):
-    """Configure DuckDB for S3 access"""
-    import duckdb
-    
-    conn = duckdb.connect()
-    
-    try:
-        # Install and configure httpfs for S3 access
-        conn.execute("INSTALL httpfs")
-        conn.execute("LOAD httpfs")
-        
-        # Set S3 configuration for MinIO
-        conn.execute("SET s3_endpoint='minio:9000'")
-        conn.execute(f"SET s3_access_key_id='{os.environ.get('MINIO_ROOT_USER', 'admin')}'")
-        conn.execute(f"SET s3_secret_access_key='{os.environ.get('MINIO_ROOT_PASSWORD', 'UPDATE_YOUR_PASSWORD')}'")
-        conn.execute("SET s3_use_ssl=false")
-        conn.execute("SET s3_url_style='path'")
-        
-        logging.info("✅ DuckDB S3 configuration completed")
-        return "s3_configured"
-    except Exception as e:
-        logging.error(f"❌ DuckDB S3 configuration failed: {e}")
-        raise
-    finally:
-        conn.close()
-
-def extract_data(**context):
-    """Extract sample data from MinIO using DuckDB"""
-    import duckdb
-    
-    conn = duckdb.connect()
-    
-    try:
-        # Configure S3 access
-        conn.execute("INSTALL httpfs")
-        conn.execute("LOAD httpfs")
-        conn.execute("SET s3_endpoint='minio:9000'")
-        conn.execute(f"SET s3_access_key_id='{os.environ.get('MINIO_ROOT_USER', 'admin')}'")
-        conn.execute(f"SET s3_secret_access_key='{os.environ.get('MINIO_ROOT_PASSWORD', 'UPDATE_YOUR_PASSWORD')}'")
-        conn.execute("SET s3_use_ssl=false")
-        conn.execute("SET s3_url_style='path'")
-        
-        try:
-            # Query data from MinIO
-            result = conn.execute("""
-                SELECT COUNT(*) as record_count
-                FROM read_csv_auto('s3://lakehouse/raw-data/sample_orders.csv')
-            """).fetchone()
-            
-            record_count = result[0] if result else 0
-            logging.info(f"✅ Found {record_count} records in sample data")
-            
-            # Store result for next task
-            context['task_instance'].xcom_push(key='record_count', value=record_count)
-            return record_count
-            
-        except Exception as e:
-            logging.warning(f"⚠️ Could not read sample data: {e}")
-            logging.info("This is expected if sample data hasn't been created yet")
-            context['task_instance'].xcom_push(key='record_count', value=0)
-            return 0
-            
-    finally:
-        conn.close()
-
-def transform_data(**context):
-    """Transform data using DuckDB"""
-    import duckdb
-    
-    conn = duckdb.connect()
-    
-    try:
-        # Configure S3 access
-        conn.execute("INSTALL httpfs")
-        conn.execute("LOAD httpfs")
-        conn.execute("SET s3_endpoint='minio:9000'")
-        conn.execute(f"SET s3_access_key_id='{os.environ.get('MINIO_ROOT_USER', 'admin')}'")
-        conn.execute(f"SET s3_secret_access_key='{os.environ.get('MINIO_ROOT_PASSWORD', 'UPDATE_YOUR_PASSWORD')}'")
-        conn.execute("SET s3_use_ssl=false")
-        conn.execute("SET s3_url_style='path'")
-        
-        try:
-            # Get record count from previous task
-            record_count = context['task_instance'].xcom_pull(key='record_count', task_ids='extract_data')
-            
-            if record_count and record_count > 0:
-                # Perform transformation
-                result = conn.execute("""
-                    SELECT 
-                        product_category,
-                        COUNT(*) as order_count,
-                        SUM(total_amount) as total_revenue,
-                        AVG(total_amount) as avg_order_value
-                    FROM read_csv_auto('s3://lakehouse/raw-data/sample_orders.csv')
-                    GROUP BY product_category
-                    ORDER BY total_revenue DESC
-                """).fetchall()
-                
-                logging.info("✅ Product category analysis:")
-                for row in result:
-                    logging.info(f"  📊 {row[0]}: {row[1]} orders, ${row[2]:.2f} revenue, ${row[3]:.2f} avg")
-                
-                return len(result)
-            else:
-                logging.info("ℹ️ No data to transform")
-                return 0
-                
-        except Exception as e:
-            logging.error(f"❌ Transformation failed: {e}")
-            raise
-            
-    finally:
-        conn.close()
-
-def data_quality_check(**context):
-    """Run basic data quality checks"""
-    import duckdb
-    
-    conn = duckdb.connect()
-    
-    try:
-        # Configure S3 access
-        conn.execute("INSTALL httpfs")
-        conn.execute("LOAD httpfs")
-        conn.execute("SET s3_endpoint='minio:9000'")
-        conn.execute(f"SET s3_access_key_id='{os.environ.get('MINIO_ROOT_USER', 'admin')}'")
-        conn.execute(f"SET s3_secret_access_key='{os.environ.get('MINIO_ROOT_PASSWORD', 'UPDATE_YOUR_PASSWORD')}'")
-        conn.execute("SET s3_use_ssl=false")
-        conn.execute("SET s3_url_style='path'")
-        
-        try:
-            # Basic quality checks
-            checks = [
-                ("Record Count", "SELECT COUNT(*) FROM read_csv_auto('s3://lakehouse/raw-data/sample_orders.csv')"),
-                ("Null Check", "SELECT COUNT(*) FROM read_csv_auto('s3://lakehouse/raw-data/sample_orders.csv') WHERE order_id IS NULL"),
-                ("Date Range", "SELECT MIN(order_date), MAX(order_date) FROM read_csv_auto('s3://lakehouse/raw-data/sample_orders.csv')"),
-            ]
-            
-            results = {}
-            for check_name, query in checks:
-                try:
-                    result = conn.execute(query).fetchone()
-                    results[check_name] = result
-                    logging.info(f"✅ {check_name}: {result}")
-                except Exception as e:
-                    logging.warning(f"⚠️ {check_name}: Could not execute - {e}")
-                    results[check_name] = f"ERROR: {e}"
-            
-            return results
-            
-        except Exception as e:
-            logging.warning(f"⚠️ Quality checks could not complete: {e}")
-            return {"status": "skipped", "reason": str(e)}
-            
-    finally:
-        conn.close()
-
-# Define tasks
-check_deps = PythonOperator(
-    task_id='check_dependencies',
-    python_callable=check_dependencies,
-    dag=dag,
-)
-
-configure_s3 = PythonOperator(
-    task_id='configure_s3',
-    python_callable=configure_duckdb_s3,
-    dag=dag,
-)
-
-extract_task = PythonOperator(
-    task_id='extract_data',
-    python_callable=extract_data,
-    dag=dag,
-)
-
-transform_task = PythonOperator(
-    task_id='transform_data',
-    python_callable=transform_data,
-    dag=dag,
-)
-
-quality_check = PythonOperator(
-    task_id='data_quality_check',
-    python_callable=data_quality_check,
-    dag=dag,
-)
-
-# Set dependencies
-check_deps >> configure_s3 >> extract_task >> transform_task >> quality_check
-EOF
-
-    # Enhanced Data Quality Checks DAG
-    cat <<'EOF' > "$LAKEHOUSE_ROOT/airflow/dags/data_quality_check.py"
-from datetime import datetime, timedelta
-from airflow import DAG
-from airflow.operators.python_operator import PythonOperator
-import logging
-import os
-
-default_args = {
-    'owner': 'lakehouse-lab',
-    'depends_on_past': False,
-    'start_date': datetime(2024, 1, 1),
-    'email_on_failure': False,
-    'email_on_retry': False,
-    'retries': 1,
-    'retry_delay': timedelta(minutes=5),
-}
-
-dag = DAG(
-    'data_quality_checks',
-    default_args=default_args,
-    description='Enhanced data quality monitoring using DuckDB 1.3.0',
-    schedule_interval=timedelta(hours=12),
-    catchup=False,
-    tags=['data-quality', 'monitoring', 'duckdb'],
-)
-
-def run_comprehensive_quality_checks(**context):
-    """Run comprehensive data quality checks using DuckDB 1.3.0"""
-    import duckdb
-    
-    conn = duckdb.connect()
-    
-    try:
-        # Configure S3 access
-        conn.execute("INSTALL httpfs")
-        conn.execute("LOAD httpfs")
-        conn.execute("SET s3_endpoint='minio:9000'")
-        conn.execute(f"SET s3_access_key_id='{os.environ.get('MINIO_ROOT_USER', 'admin')}'")
-        conn.execute(f"SET s3_secret_access_key='{os.environ.get('MINIO_ROOT_PASSWORD', 'UPDATE_YOUR_PASSWORD')}'")
-        conn.execute("SET s3_use_ssl=false")
-        conn.execute("SET s3_url_style='path'")
-        
-        # Enhanced quality checks
-        checks = [
-            ("Record Count", "SELECT COUNT(*) FROM read_csv_auto('s3://lakehouse/raw-data/sample_orders.csv')"),
-            ("Null Check - Order ID", "SELECT COUNT(*) FROM read_csv_auto('s3://lakehouse/raw-data/sample_orders.csv') WHERE order_id IS NULL"),
-            ("Null Check - Customer ID", "SELECT COUNT(*) FROM read_csv_auto('s3://lakehouse/raw-data/sample_orders.csv') WHERE customer_id IS NULL"),
-            ("Date Range", "SELECT MIN(order_date), MAX(order_date) FROM read_csv_auto('s3://lakehouse/raw-data/sample_orders.csv')"),
-            ("Negative Amounts", "SELECT COUNT(*) FROM read_csv_auto('s3://lakehouse/raw-data/sample_orders.csv') WHERE total_amount < 0"),
-            ("Duplicate Orders", "SELECT COUNT(*) - COUNT(DISTINCT order_id) FROM read_csv_auto('s3://lakehouse/raw-data/sample_orders.csv')"),
-            ("Category Distribution", "SELECT product_category, COUNT(*) FROM read_csv_auto('s3://lakehouse/raw-data/sample_orders.csv') GROUP BY product_category"),
-        ]
-        
-        results = {}
-        failed_checks = 0
-        
-        for check_name, query in checks:
-            try:
-                result = conn.execute(query).fetchall()
-                results[check_name] = result
-                
-                # Define quality rules
-                if check_name == "Record Count" and (not result or result[0][0] == 0):
-                    logging.warning(f"⚠️ {check_name}: No data found")
-                    failed_checks += 1
-                elif check_name in ["Null Check - Order ID", "Null Check - Customer ID", "Negative Amounts", "Duplicate Orders"] and result and result[0][0] > 0:
-                    logging.warning(f"⚠️ {check_name}: Found {result[0][0]} issues")
-                    failed_checks += 1
-                else:
-                    logging.info(f"✅ {check_name}: {result}")
-                    
-            except Exception as e:
-                logging.error(f"❌ {check_name}: ERROR - {e}")
-                results[check_name] = f"ERROR: {e}"
-                failed_checks += 1
-        
-        # Summary
-        total_checks = len(checks)
-        passed_checks = total_checks - failed_checks
-        
-        logging.info(f"📊 Quality Check Summary: {passed_checks}/{total_checks} checks passed")
-        
-        if failed_checks > 0:
-            logging.warning(f"⚠️ {failed_checks} quality issues detected")
-        else:
-            logging.info("✅ All quality checks passed!")
-        
-        return results
-        
-    except ImportError as e:
-        logging.error(f"❌ Missing dependency: {e}")
-        raise
-    finally:
-        conn.close()
-
-quality_check_task = PythonOperator(
-    task_id='run_comprehensive_quality_checks',
-    python_callable=run_comprehensive_quality_checks,
-    dag=dag,
-)
-EOF
-
-    # PostgreSQL Analytics ETL DAG
-    cat <<'EOF' > "$LAKEHOUSE_ROOT/airflow/dags/postgres_analytics_dag.py"
-"""
-PostgreSQL Analytics ETL DAG
-
-This DAG demonstrates how to:
-1. Extract data from DuckDB/S3 sources
-2. Transform the data using Python
-3. Load aggregated results into PostgreSQL analytics tables
-
-Dependencies: psycopg2-binary, duckdb, pandas
-"""
-
-from datetime import datetime, timedelta
-import os
-from airflow import DAG
-from airflow.operators.python import PythonOperator
-from airflow.providers.postgres.operators.postgres import PostgresOperator
-from airflow.providers.postgres.hooks.postgres import PostgresHook
-import pandas as pd
-import duckdb
-import logging
-
-# DAG configuration
-default_args = {
-    'owner': 'analytics-team',
-    'depends_on_past': False,
-    'start_date': datetime(2024, 1, 1),
-    'email_on_failure': False,
-    'email_on_retry': False,
-    'retries': 1,
-    'retry_delay': timedelta(minutes=5),
-}
-
-dag = DAG(
-    'postgres_analytics_etl',
-    default_args=default_args,
-    description='ETL pipeline from DuckDB to PostgreSQL analytics',
-    schedule_interval=timedelta(days=1),  # Run daily
-    catchup=False,
-    tags=['analytics', 'postgres', 'etl'],
-)
-
-def get_postgres_connection():
-    """Get PostgreSQL connection string from environment variables"""
-    postgres_user = os.environ.get('POSTGRES_USER', 'postgres')
-    postgres_password = os.environ.get('POSTGRES_PASSWORD')
-    postgres_db = os.environ.get('POSTGRES_DB', 'lakehouse')
-    
-    if not postgres_password:
-        raise ValueError("POSTGRES_PASSWORD environment variable not set")
-    
-    return f"postgresql://{postgres_user}:{postgres_password}@postgres:5432/{postgres_db}"
-
-def setup_duckdb_s3():
-    """Configure DuckDB with S3/MinIO settings"""
-    conn = duckdb.connect(':memory:')
-    
-    # Install and load S3 extension
-    conn.execute('INSTALL httpfs; LOAD httpfs;')
-    
-    # Configure S3 settings
-    minio_user = os.environ.get('MINIO_ROOT_USER', 'admin')
-    minio_password = os.environ.get('MINIO_ROOT_PASSWORD')
-    
-    if not minio_password:
-        raise ValueError("MINIO_ROOT_PASSWORD environment variable not set")
-    
-    conn.execute("SET s3_endpoint='minio:9000';")
-    conn.execute(f"SET s3_access_key_id='{minio_user}';")
-    conn.execute(f"SET s3_secret_access_key='{minio_password}';")
-    conn.execute("SET s3_use_ssl=false;")
-    conn.execute("SET s3_url_style='path';")
-    
-    return conn
-
-def extract_sales_data(**context):
-    """Extract and aggregate sales data from S3 using DuckDB"""
-    logging.info("Starting sales data extraction from S3...")
-    
-    # Get execution date for data partitioning
-    execution_date = context['execution_date']
-    logging.info(f"Processing data for date: {execution_date}")
-    
-    # Setup DuckDB with S3 configuration
-    conn = setup_duckdb_s3()
-    
-    try:
-        # Sample aggregation query - modify based on your data structure
-        query = """
-        SELECT 
-            CURRENT_DATE as processing_date,
-            COALESCE(product_category, 'Unknown') as product_category,
-            COALESCE(customer_region, 'Unknown') as customer_region,
-            COUNT(DISTINCT order_id) as order_count,
-            SUM(COALESCE(total_amount, 0)) as total_revenue,
-            AVG(COALESCE(total_amount, 0)) as avg_order_value,
-            MIN(order_date) as earliest_order,
-            MAX(order_date) as latest_order
-        FROM read_csv_auto(
-            's3://lakehouse/raw-data/sample_orders.csv',
-            ignore_errors=true
-        )
-        WHERE order_date IS NOT NULL
-        GROUP BY product_category, customer_region
-        HAVING COUNT(*) > 0
-        ORDER BY total_revenue DESC
-        """
-        
-        # Execute query and get results
-        result = conn.execute(query).fetchdf()
-        logging.info(f"Extracted {len(result)} rows of aggregated sales data")
-        
-        # Store results for next task
-        result_path = f"/tmp/sales_data_{execution_date.strftime('%Y%m%d')}.parquet"
-        result.to_parquet(result_path, index=False)
-        logging.info(f"Saved extracted data to {result_path}")
-        
-        return result_path
-        
-    except Exception as e:
-        logging.error(f"Error extracting sales data: {str(e)}")
-        raise
-    finally:
-        conn.close()
-
-def transform_sales_data(**context):
-    """Transform the extracted sales data"""
-    logging.info("Starting sales data transformation...")
-    
-    # Get the file path from previous task
-    ti = context['ti']
-    data_path = ti.xcom_pull(task_ids='extract_sales_data')
-    
-    if not data_path:
-        raise ValueError("No data path received from extract task")
-    
-    # Read the data
-    df = pd.read_parquet(data_path)
-    logging.info(f"Loaded {len(df)} rows for transformation")
-    
-    # Apply transformations
-    df['revenue_category'] = df['total_revenue'].apply(
-        lambda x: 'High' if x >= 10000 else 'Medium' if x >= 5000 else 'Low'
-    )
-    
-    # Add calculated metrics
-    df['revenue_per_order'] = df['total_revenue'] / df['order_count'].replace(0, 1)
-    df['orders_per_day'] = df['order_count'] / (
-        (pd.to_datetime(df['latest_order']) - pd.to_datetime(df['earliest_order'])).dt.days + 1
-    )
-    
-    # Round numerical values
-    df['total_revenue'] = df['total_revenue'].round(2)
-    df['avg_order_value'] = df['avg_order_value'].round(2)
-    df['revenue_per_order'] = df['revenue_per_order'].round(2)
-    df['orders_per_day'] = df['orders_per_day'].round(2)
-    
-    logging.info("Applied transformations: revenue_category, revenue_per_order, orders_per_day")
-    
-    # Save transformed data
-    transformed_path = data_path.replace('.parquet', '_transformed.parquet')
-    df.to_parquet(transformed_path, index=False)
-    logging.info(f"Saved transformed data to {transformed_path}")
-    
-    return transformed_path
-
-def load_to_postgres(**context):
-    """Load transformed data into PostgreSQL analytics tables"""
-    logging.info("Starting data load to PostgreSQL...")
-    
-    # Get the transformed data path
-    ti = context['ti']
-    data_path = ti.xcom_pull(task_ids='transform_sales_data')
-    
-    if not data_path:
-        raise ValueError("No data path received from transform task")
-    
-    # Read transformed data
-    df = pd.read_parquet(data_path)
-    logging.info(f"Loading {len(df)} rows to PostgreSQL")
-    
-    # Get PostgreSQL connection
-    postgres_conn_str = get_postgres_connection()
-    
-    try:
-        # Load data to PostgreSQL
-        df.to_sql(
-            name='daily_sales_etl',
-            con=postgres_conn_str,
-            schema='analytics',
-            if_exists='append',
-            index=False,
-            method='multi'  # Use multi-row inserts for better performance
-        )
-        
-        logging.info(f"Successfully loaded {len(df)} rows to analytics.daily_sales_etl")
-        
-        # Clean up temporary files
-        os.remove(data_path)
-        if os.path.exists(data_path.replace('_transformed.parquet', '.parquet')):
-            os.remove(data_path.replace('_transformed.parquet', '.parquet'))
-        logging.info("Cleaned up temporary files")
-        
-    except Exception as e:
-        logging.error(f"Error loading data to PostgreSQL: {str(e)}")
-        raise
-
-def data_quality_check(**context):
-    """Perform data quality checks on loaded data"""
-    logging.info("Starting data quality checks...")
-    
-    postgres_hook = PostgresHook(postgres_conn_id='postgres_default')
-    
-    # Check 1: Row count validation
-    row_count = postgres_hook.get_first(
-        "SELECT COUNT(*) FROM analytics.daily_sales_etl WHERE processing_date = CURRENT_DATE"
-    )[0]
-    
-    if row_count == 0:
-        raise ValueError("No data loaded for today - data quality check failed")
-    
-    logging.info(f"✅ Row count check passed: {row_count} rows loaded today")
-    
-    # Check 2: Revenue validation
-    revenue_check = postgres_hook.get_first("""
-        SELECT 
-            COUNT(*) as total_rows,
-            COUNT(CASE WHEN total_revenue < 0 THEN 1 END) as negative_revenue,
-            COUNT(CASE WHEN total_revenue IS NULL THEN 1 END) as null_revenue
-        FROM analytics.daily_sales_etl 
-        WHERE processing_date = CURRENT_DATE
-    """)
-    
-    total_rows, negative_revenue, null_revenue = revenue_check
-    
-    if negative_revenue > 0:
-        logging.warning(f"⚠️ Found {negative_revenue} rows with negative revenue")
-    
-    if null_revenue > 0:
-        logging.warning(f"⚠️ Found {null_revenue} rows with null revenue")
-    
-    logging.info(f"✅ Revenue validation completed: {total_rows} total rows processed")
-    
-    # Check 3: Category distribution
-    category_dist = postgres_hook.get_records("""
-        SELECT product_category, COUNT(*) as count
-        FROM analytics.daily_sales_etl 
-        WHERE processing_date = CURRENT_DATE
-        GROUP BY product_category
-        ORDER BY count DESC
-    """)
-    
-    logging.info("✅ Product category distribution:")
-    for category, count in category_dist:
-        logging.info(f"   {category}: {count} records")
-    
-    return {
-        'total_rows': total_rows,
-        'categories': len(category_dist),
-        'quality_score': 'PASSED'
-    }
-
-# Task definitions
-create_analytics_table = PostgresOperator(
-    task_id='create_analytics_table',
-    postgres_conn_id='postgres_default',
-    sql="""
-    CREATE SCHEMA IF NOT EXISTS analytics;
-    
-    CREATE TABLE IF NOT EXISTS analytics.daily_sales_etl (
-        id SERIAL PRIMARY KEY,
-        processing_date DATE NOT NULL,
-        product_category VARCHAR(100),
-        customer_region VARCHAR(100),
-        order_count INTEGER DEFAULT 0,
-        total_revenue DECIMAL(12,2) DEFAULT 0.00,
-        avg_order_value DECIMAL(10,2) DEFAULT 0.00,
-        earliest_order DATE,
-        latest_order DATE,
-        revenue_category VARCHAR(20),
-        revenue_per_order DECIMAL(10,2),
-        orders_per_day DECIMAL(8,2),
-        created_at TIMESTAMP DEFAULT CURRENT_TIMESTAMP
-    );
-    
-    CREATE INDEX IF NOT EXISTS idx_daily_sales_etl_date 
-    ON analytics.daily_sales_etl(processing_date);
-    
-    CREATE INDEX IF NOT EXISTS idx_daily_sales_etl_category 
-    ON analytics.daily_sales_etl(product_category);
-    """,
-    dag=dag,
-)
-
-extract_task = PythonOperator(
-    task_id='extract_sales_data',
-    python_callable=extract_sales_data,
-    dag=dag,
-)
-
-transform_task = PythonOperator(
-    task_id='transform_sales_data',
-    python_callable=transform_sales_data,
-    dag=dag,
-)
-
-load_task = PythonOperator(
-    task_id='load_to_postgres',
-    python_callable=load_to_postgres,
-    dag=dag,
-)
-
-quality_check_task = PythonOperator(
-    task_id='data_quality_check',
-    python_callable=data_quality_check,
-    dag=dag,
-)
-
-# Task dependencies
-create_analytics_table >> extract_task >> transform_task >> load_task >> quality_check_task
-EOF
-
-    # PostgreSQL Real-time Analytics DAG
-    cat <<'EOF' > "$LAKEHOUSE_ROOT/airflow/dags/postgres_streaming_dag.py"
-"""
-PostgreSQL Real-time Analytics DAG
-
-This DAG demonstrates how to:
-1. Monitor S3 buckets for new data files
-2. Process incremental data updates
-3. Maintain real-time analytics views in PostgreSQL
-4. Send alerts on data anomalies
-
-Dependencies: psycopg2-binary, duckdb, pandas, boto3
-"""
-
-from datetime import datetime, timedelta
-import os
-import json
-from airflow import DAG
-from airflow.operators.python import PythonOperator, BranchPythonOperator
-from airflow.providers.postgres.operators.postgres import PostgresOperator
-from airflow.providers.postgres.hooks.postgres import PostgresHook
-from airflow.operators.dummy import DummyOperator
-from airflow.operators.email import EmailOperator
-from airflow.models import Variable
-import pandas as pd
-import duckdb
-import logging
-
-# DAG configuration
-default_args = {
-    'owner': 'data-engineering',
-    'depends_on_past': False,
-    'start_date': datetime(2024, 1, 1),
-    'email_on_failure': False,
-    'email_on_retry': False,
-    'retries': 2,
-    'retry_delay': timedelta(minutes=2),
-}
-
-dag = DAG(
-    'postgres_streaming_analytics',
-    default_args=default_args,
-    description='Real-time data processing pipeline to PostgreSQL',
-    schedule_interval=timedelta(minutes=15),  # Run every 15 minutes
-    catchup=False,
-    tags=['streaming', 'postgres', 'real-time', 'monitoring'],
-    max_active_runs=1,  # Prevent overlapping runs
-)
-
-def setup_duckdb_s3():
-    """Configure DuckDB with S3/MinIO settings"""
-    conn = duckdb.connect(':memory:')
-    
-    # Install and load S3 extension
-    conn.execute('INSTALL httpfs; LOAD httpfs;')
-    
-    # Configure S3 settings
-    minio_user = os.environ.get('MINIO_ROOT_USER', 'admin')
-    minio_password = os.environ.get('MINIO_ROOT_PASSWORD')
-    
-    if not minio_password:
-        raise ValueError("MINIO_ROOT_PASSWORD environment variable not set")
-    
-    conn.execute("SET s3_endpoint='minio:9000';")
-    conn.execute(f"SET s3_access_key_id='{minio_user}';")
-    conn.execute(f"SET s3_secret_access_key='{minio_password}';")
-    conn.execute("SET s3_use_ssl=false;")
-    conn.execute("SET s3_url_style='path';")
-    
-    return conn
-
-def check_new_data(**context):
-    """Check if there's new data to process"""
-    logging.info("Checking for new data files...")
-    
-    # Get the last processed timestamp from Airflow Variables
-    try:
-        last_processed = Variable.get("last_processed_timestamp", default_var=None)
-        if last_processed:
-            last_processed = datetime.fromisoformat(last_processed)
-        else:
-            # First run - process data from 1 hour ago
-            last_processed = datetime.now() - timedelta(hours=1)
-    except Exception as e:
-        logging.warning(f"Error getting last processed timestamp: {e}")
-        last_processed = datetime.now() - timedelta(hours=1)
-    
-    current_time = context['execution_date']
-    logging.info(f"Last processed: {last_processed}, Current time: {current_time}")
-    
-    # Setup DuckDB connection
-    conn = setup_duckdb_s3()
-    
-    try:
-        # Check for new files in S3 bucket
-        # This is a simplified check - in production, you might use S3 metadata
-        file_check_query = """
-        SELECT COUNT(*) as file_count
-        FROM read_csv_auto(
-            's3://lakehouse/raw-data/*.csv',
-            union_by_name=true,
-            ignore_errors=true
-        )
-        WHERE TRY_CAST(order_date AS DATE) >= CURRENT_DATE - INTERVAL '1 day'
-        """
-        
-        result = conn.execute(file_check_query).fetchone()
-        file_count = result[0] if result else 0
-        
-        logging.info(f"Found {file_count} records in recent files")
-        
-        # Store the check result for the next task
-        context['ti'].xcom_push(key='file_count', value=file_count)
-        context['ti'].xcom_push(key='last_processed', value=last_processed.isoformat())
-        
-        # Decide which branch to take
-        if file_count > 0:
-            return 'process_incremental_data'
-        else:
-            return 'no_new_data'
-            
-    except Exception as e:
-        logging.error(f"Error checking for new data: {str(e)}")
-        # On error, skip processing
-        return 'no_new_data'
-    finally:
-        conn.close()
-
-def process_incremental_data(**context):
-    """Process incremental data updates"""
-    logging.info("Processing incremental data updates...")
-    
-    ti = context['ti']
-    file_count = ti.xcom_pull(key='file_count', task_ids='check_new_data')
-    last_processed = ti.xcom_pull(key='last_processed', task_ids='check_new_data')
-    
-    if not file_count or file_count == 0:
-        logging.info("No new data to process")
-        return
-    
-    # Setup DuckDB connection
-    conn = setup_duckdb_s3()
-    
-    try:
-        # Process incremental data
-        incremental_query = """
-        SELECT 
-            CURRENT_TIMESTAMP as processed_at,
-            CURRENT_DATE as batch_date,
-            product_category,
-            customer_region,
-            COUNT(*) as new_orders,
-            SUM(total_amount) as new_revenue,
-            AVG(total_amount) as avg_new_order_value,
-            MIN(order_date) as earliest_new_order,
-            MAX(order_date) as latest_new_order
-        FROM read_csv_auto(
-            's3://lakehouse/raw-data/*.csv',
-            union_by_name=true,
-            ignore_errors=true
-        )
-        WHERE TRY_CAST(order_date AS DATE) >= CURRENT_DATE - INTERVAL '1 day'
-        AND total_amount IS NOT NULL
-        GROUP BY product_category, customer_region
-        HAVING COUNT(*) > 0
-        ORDER BY new_revenue DESC
-        """
-        
-        df = conn.execute(incremental_query).fetchdf()
-        logging.info(f"Processed {len(df)} incremental data groups")
-        
-        if len(df) == 0:
-            logging.info("No valid incremental data found")
-            return
-        
-        # Calculate some real-time metrics
-        total_new_revenue = df['new_revenue'].sum()
-        total_new_orders = df['new_orders'].sum()
-        avg_order_value = total_new_revenue / total_new_orders if total_new_orders > 0 else 0
-        
-        # Store metrics for anomaly detection
-        metrics = {
-            'total_new_revenue': float(total_new_revenue),
-            'total_new_orders': int(total_new_orders),
-            'avg_order_value': float(avg_order_value),
-            'categories_updated': len(df),
-            'processed_at': datetime.now().isoformat()
-        }
-        
-        # Save incremental data
-        data_path = f"/tmp/incremental_data_{context['execution_date'].strftime('%Y%m%d_%H%M')}.parquet"
-        df.to_parquet(data_path, index=False)
-        
-        # Store results for next tasks
-        ti.xcom_push(key='incremental_data_path', value=data_path)
-        ti.xcom_push(key='metrics', value=metrics)
-        
-        logging.info(f"Incremental processing complete: {metrics}")
-        
-    except Exception as e:
-        logging.error(f"Error processing incremental data: {str(e)}")
-        raise
-    finally:
-        conn.close()
-
-def update_postgres_views(**context):
-    """Update real-time analytics views in PostgreSQL"""
-    logging.info("Updating PostgreSQL real-time views...")
-    
-    ti = context['ti']
-    data_path = ti.xcom_pull(key='incremental_data_path', task_ids='process_incremental_data')
-    
-    if not data_path:
-        logging.info("No incremental data to load")
-        return
-    
-    # Read incremental data
-    df = pd.read_parquet(data_path)
-    logging.info(f"Loading {len(df)} incremental records to PostgreSQL")
-    
-    # Get PostgreSQL connection
-    postgres_user = os.environ.get('POSTGRES_USER', 'postgres')
-    postgres_password = os.environ.get('POSTGRES_PASSWORD')
-    postgres_db = os.environ.get('POSTGRES_DB', 'lakehouse')
-    postgres_conn_str = f"postgresql://{postgres_user}:{postgres_password}@postgres:5432/{postgres_db}"
-    
-    try:
-        # Load incremental data to staging table
-        df.to_sql(
-            name='realtime_sales_staging',
-            con=postgres_conn_str,
-            schema='analytics',
-            if_exists='replace',  # Replace staging data each time
-            index=False,
-            method='multi'
-        )
-        
-        # Update the main real-time table using PostgreSQL hook
-        postgres_hook = PostgresHook(postgres_conn_id='postgres_default')
-        
-        # Upsert data into the main table
-        upsert_sql = """
-        INSERT INTO analytics.realtime_sales (
-            batch_date, product_category, customer_region,
-            new_orders, new_revenue, avg_new_order_value,
-            earliest_new_order, latest_new_order, processed_at
-        )
-        SELECT 
-            batch_date, product_category, customer_region,
-            new_orders, new_revenue, avg_new_order_value,
-            earliest_new_order, latest_new_order, processed_at
-        FROM analytics.realtime_sales_staging
-        ON CONFLICT (batch_date, product_category, customer_region) 
-        DO UPDATE SET
-            new_orders = EXCLUDED.new_orders + realtime_sales.new_orders,
-            new_revenue = EXCLUDED.new_revenue + realtime_sales.new_revenue,
-            avg_new_order_value = (EXCLUDED.new_revenue + realtime_sales.new_revenue) / 
-                                (EXCLUDED.new_orders + realtime_sales.new_orders),
-            latest_new_order = GREATEST(EXCLUDED.latest_new_order, realtime_sales.latest_new_order),
-            processed_at = EXCLUDED.processed_at;
-        """
-        
-        postgres_hook.run(upsert_sql)
-        logging.info("Successfully updated real-time analytics views")
-        
-        # Update the last processed timestamp
-        Variable.set("last_processed_timestamp", datetime.now().isoformat())
-        
-        # Clean up staging file
-        os.remove(data_path)
-        
-    except Exception as e:
-        logging.error(f"Error updating PostgreSQL views: {str(e)}")
-        raise
-
-def detect_anomalies(**context):
-    """Detect anomalies in the real-time data"""
-    logging.info("Running anomaly detection...")
-    
-    ti = context['ti']
-    current_metrics = ti.xcom_pull(key='metrics', task_ids='process_incremental_data')
-    
-    if not current_metrics:
-        logging.info("No metrics available for anomaly detection")
-        return {'anomalies_detected': False}
-    
-    postgres_hook = PostgresHook(postgres_conn_id='postgres_default')
-    
-    # Get historical averages for comparison
-    historical_query = """
-    SELECT 
-        AVG(new_revenue) as avg_revenue,
-        STDDEV(new_revenue) as stddev_revenue,
-        AVG(new_orders) as avg_orders,
-        STDDEV(new_orders) as stddev_orders,
-        AVG(avg_new_order_value) as avg_order_value_hist,
-        STDDEV(avg_new_order_value) as stddev_order_value
-    FROM analytics.realtime_sales
-    WHERE batch_date >= CURRENT_DATE - INTERVAL '30 days'
-    """
-    
-    try:
-        historical_data = postgres_hook.get_first(historical_query)
-        
-        if not historical_data or historical_data[0] is None:
-            logging.info("Insufficient historical data for anomaly detection")
-            return {'anomalies_detected': False}
-        
-        avg_rev, std_rev, avg_orders, std_orders, avg_aov, std_aov = historical_data
-        
-        anomalies = []
-        current_revenue = current_metrics['total_new_revenue']
-        current_orders = current_metrics['total_new_orders']
-        current_aov = current_metrics['avg_order_value']
-        
-        # Revenue anomaly detection (more than 2 standard deviations)
-        if std_rev and abs(current_revenue - avg_rev) > 2 * std_rev:
-            anomaly_type = "HIGH_REVENUE" if current_revenue > avg_rev else "LOW_REVENUE"
-            anomalies.append({
-                'type': anomaly_type,
-                'metric': 'revenue',
-                'current_value': current_revenue,
-                'expected_range': f"{avg_rev - 2*std_rev:.2f} - {avg_rev + 2*std_rev:.2f}",
-                'severity': 'HIGH' if abs(current_revenue - avg_rev) > 3 * std_rev else 'MEDIUM'
-            })
-        
-        if anomalies:
-            logging.warning(f"Detected {len(anomalies)} anomalies: {anomalies}")
-            ti.xcom_push(key='anomalies', value=anomalies)
-            return {'anomalies_detected': True, 'anomaly_count': len(anomalies)}
-        else:
-            logging.info("No anomalies detected - metrics within normal range")
-            return {'anomalies_detected': False}
-            
-    except Exception as e:
-        logging.error(f"Error in anomaly detection: {str(e)}")
-        return {'anomalies_detected': False, 'error': str(e)}
-
-def send_anomaly_alert(**context):
-    """Send alert when anomalies are detected"""
-    logging.info("Preparing anomaly alert...")
-    
-    ti = context['ti']
-    anomalies = ti.xcom_pull(key='anomalies', task_ids='detect_anomalies')
-    
-    if not anomalies:
-        logging.info("No anomalies to report")
-        return
-    
-    # Format alert message
-    alert_message = f"""
-    LAKEHOUSE ANALYTICS ANOMALY ALERT
-    
-    Detected {len(anomalies)} anomalies in real-time data processing:
-    
-    """
-    
-    for anomaly in anomalies:
-        alert_message += f"""
-    🚨 {anomaly['type']} ({anomaly['severity']} severity)
-       Metric: {anomaly['metric']}
-       Current Value: {anomaly['current_value']}
-       Expected Range: {anomaly['expected_range']}
-    """
-    
-    alert_message += f"""
-    
-    Execution Time: {context['execution_date']}
-    DAG: {context['dag'].dag_id}
-    
-    Please investigate the data pipeline and underlying data sources.
-    """
-    
-    logging.warning(f"Anomaly alert prepared: {alert_message}")
-    
-    # In a real implementation, you would send this via email, Slack, PagerDuty, etc.
-    # For now, we'll just log it and store in XCom
-    ti.xcom_push(key='alert_message', value=alert_message)
-
-# Task definitions
-create_realtime_tables = PostgresOperator(
-    task_id='create_realtime_tables',
-    postgres_conn_id='postgres_default',
-    sql="""
-    CREATE SCHEMA IF NOT EXISTS analytics;
-    
-    CREATE TABLE IF NOT EXISTS analytics.realtime_sales (
-        id SERIAL PRIMARY KEY,
-        batch_date DATE NOT NULL,
-        product_category VARCHAR(100) NOT NULL,
-        customer_region VARCHAR(100) NOT NULL,
-        new_orders INTEGER DEFAULT 0,
-        new_revenue DECIMAL(12,2) DEFAULT 0.00,
-        avg_new_order_value DECIMAL(10,2) DEFAULT 0.00,
-        earliest_new_order DATE,
-        latest_new_order DATE,
-        processed_at TIMESTAMP DEFAULT CURRENT_TIMESTAMP,
-        UNIQUE(batch_date, product_category, customer_region)
-    );
-    
-    CREATE INDEX IF NOT EXISTS idx_realtime_sales_batch_date 
-    ON analytics.realtime_sales(batch_date);
-    
-    CREATE INDEX IF NOT EXISTS idx_realtime_sales_category 
-    ON analytics.realtime_sales(product_category);
-    
-    -- Create a staging table for incremental loads
-    CREATE TABLE IF NOT EXISTS analytics.realtime_sales_staging (
-        batch_date DATE,
-        product_category VARCHAR(100),
-        customer_region VARCHAR(100),
-        new_orders INTEGER,
-        new_revenue DECIMAL(12,2),
-        avg_new_order_value DECIMAL(10,2),
-        earliest_new_order DATE,
-        latest_new_order DATE,
-        processed_at TIMESTAMP
-    );
-    """,
-    dag=dag,
-)
-
-check_data_task = BranchPythonOperator(
-    task_id='check_new_data',
-    python_callable=check_new_data,
-    dag=dag,
-)
-
-no_data_task = DummyOperator(
-    task_id='no_new_data',
-    dag=dag,
-)
-
-process_data_task = PythonOperator(
-    task_id='process_incremental_data',
-    python_callable=process_incremental_data,
-    dag=dag,
-)
-
-update_views_task = PythonOperator(
-    task_id='update_postgres_views',
-    python_callable=update_postgres_views,
-    dag=dag,
-)
-
-anomaly_detection_task = PythonOperator(
-    task_id='detect_anomalies',
-    python_callable=detect_anomalies,
-    dag=dag,
-)
-
-alert_task = PythonOperator(
-    task_id='send_anomaly_alert',
-    python_callable=send_anomaly_alert,
-    dag=dag,
-)
-
-# Task dependencies
-create_realtime_tables >> check_data_task
-check_data_task >> [no_data_task, process_data_task]
-process_data_task >> update_views_task >> anomaly_detection_task >> alert_task
-EOF
-
-    log_success "Enhanced Airflow DAGs created with DuckDB 1.3.0 support and PostgreSQL analytics"
-}
-
-create_airflow_dags
-
-# Create Jupyter notebook examples
-create_jupyter_notebooks() {
-    log_info "Creating sample Jupyter notebooks..."
-
-    cat <<'EOF' > "$LAKEHOUSE_ROOT/notebooks/01_Getting_Started.ipynb"
-{
- "cells": [
-  {
-   "cell_type": "markdown",
-   "metadata": {},
-   "source": [
-    "# Lakehouse Lab - Getting Started (DuckDB 1.3.0)\n",
-    "\n",
-    "Welcome to your lakehouse environment! This notebook demonstrates the latest DuckDB 1.3.0 features.\n",
-    "\n",
-    "## What's Available\n",
-    "\n",
-    "- **MinIO**: S3-compatible object storage\n",
-    "- **Apache Spark**: Distributed data processing\n",
-    "- **DuckDB 1.3.0**: Fast analytics database with enhanced S3 support\n",
-    "- **Apache Airflow**: Workflow orchestration\n",
-    "- **Apache Superset**: Business intelligence and visualization\n",
-    "- **Portainer**: Container management\n"
-   ]
-  },
-  {
-   "cell_type": "code",
-   "execution_count": null,
-   "metadata": {},
-   "outputs": [],
-   "source": [
-    "# Import necessary libraries - FIXED: No more import errors!\n",
-    "import pandas as pd\n",
-    "import duckdb\n",
-    "import boto3\n",
-    "import os\n",
-    "import sys\n",
-    "\n",
-    "print(\"✅ Lakehouse Lab Environment Ready!\")\n",
-    "print(f\"📊 DuckDB version: {duckdb.__version__}\")  # Should show 1.3.0\n",
-    "print(f\"🐍 Python version: {sys.version}\")\n",
-    "print(f\"📁 Python path: {sys.path[:3]}...\")  # First few paths\n",
-    "\n",
-    "# Check PySpark installation\n",
-    "try:\n",
-    "    import pyspark\n",
-    "    print(f\"⚡ PySpark version: {pyspark.__version__}\")\n",
-    "    from pyspark.sql import SparkSession\n",
-    "    print(\"✅ PySpark SparkSession import successful!\")\n",
-    "except ImportError as e:\n",
-    "    print(f\"❌ PySpark import error: {e}\")\n",
-    "    print(\"🔍 Diagnostic information:\")\n",
-    "    import subprocess, os\n",
-    "    \n",
-    "    # Check if pyspark is installed\n",
-    "    result = subprocess.run([sys.executable, '-m', 'pip', 'show', 'pyspark'], \n",
-    "                          capture_output=True, text=True)\n",
-    "    if result.returncode == 0:\n",
-    "        print(f\"📦 PySpark package info: {result.stdout.split('Version:')[1].split()[0] if 'Version:' in result.stdout else 'Found'}\")\n",
-    "    else:\n",
-    "        print(\"📦 PySpark not found via pip\")\n",
-    "    \n",
-    "    # Check environment variables\n",
-    "    print(f\"🏠 SPARK_HOME: {os.environ.get('SPARK_HOME', 'Not set')}\")\n",
-    "    print(f\"🐍 PYTHONPATH: {os.environ.get('PYTHONPATH', 'Not set')[:100]}...\")\n",
-    "    print(f\"🐍 PYSPARK_PYTHON: {os.environ.get('PYSPARK_PYTHON', 'Not set')}\")\n",
-    "    \n",
-    "    # Try alternative installation check\n",
-    "    try:\n",
-    "        import py4j\n",
-    "        print(\"✅ py4j available (PySpark dependency)\")\n",
-    "    except ImportError:\n",
-    "        print(\"❌ py4j not available (required for PySpark)\")\n",
-    "    \n",
-    "    print(\"💡 Try restarting Jupyter container: docker restart lakehouse-lab-jupyter-1\")"
-   ]
-  },
-  {
-   "cell_type": "markdown",
-   "metadata": {},
-   "source": [
-    "## Connect to MinIO (S3-Compatible Storage)"
-   ]
-  },
-  {
-   "cell_type": "code",
-   "execution_count": null,
-   "metadata": {},
-   "outputs": [],
-   "source": [
-    "# Configure MinIO connection with automatic credentials\n",
-    "import os\n",
-    "\n",
-    "# Get MinIO credentials from environment\n",
-    "minio_user = os.environ.get('MINIO_ROOT_USER', 'admin')\n",
-    "minio_password = os.environ.get('MINIO_ROOT_PASSWORD', 'changeme')\n",
-    "print(f'Using MinIO credentials for boto3: {minio_user} / {minio_password[:3]}***')\n",
-    "\n",
-    "s3_client = boto3.client(\n",
-    "    's3',\n",
-    "    endpoint_url='http://minio:9000',\n",
-    "    aws_access_key_id=minio_user,\n",
-    "    aws_secret_access_key=minio_password\n",
-    ")\n",
-    "\n",
-    "# List buckets\n",
-    "try:\n",
-    "    buckets = s3_client.list_buckets()\n",
-    "    print(\"Available buckets:\")\n",
-    "    for bucket in buckets['Buckets']:\n",
-    "        print(f\"  - {bucket['Name']}\")\n",
-    "except Exception as e:\n",
-    "    print(f\"Error: {e}\")\n",
-    "    print(\"💡 If this fails, restart Jupyter: 'docker compose restart jupyter'\")"
-   ]
-  },
-  {
-   "cell_type": "markdown",
-   "metadata": {},
-   "source": [
-    "## Query Data with DuckDB 1.3.0"
-   ]
-  },
-  {
-   "cell_type": "code",
-   "execution_count": null,
-   "metadata": {},
-   "outputs": [],
-   "source": [
-    "# Connect to DuckDB with automatic MinIO credentials\n",
-    "import os\n",
-    "conn = duckdb.connect()\n",
-    "\n",
-    "# Get MinIO credentials from environment\n",
-    "minio_user = os.environ.get('MINIO_ROOT_USER', 'admin')\n",
-    "minio_password = os.environ.get('MINIO_ROOT_PASSWORD', 'changeme')\n",
-    "print(f'Configuring DuckDB with MinIO credentials: {minio_user} / {minio_password[:3]}***')\n",
-    "\n",
-    "# Configure S3 access for DuckDB\n",
-    "conn.execute('INSTALL httpfs')\n",
-    "conn.execute('LOAD httpfs')\n",
-    "conn.execute(\"SET s3_endpoint='minio:9000'\")\n",
-    "conn.execute(f\"SET s3_access_key_id='{minio_user}'\")\n",
-    "conn.execute(f\"SET s3_secret_access_key='{minio_password}'\")\n",
-    "conn.execute(\"SET s3_use_ssl=false\")\n",
-    "conn.execute(\"SET s3_url_style='path'\")\n",
-    "\n",
-    "print('✅ DuckDB S3 configuration completed')\n",
-    "\n",
-    "print(\"✅ DuckDB 1.3.0 configured for S3 access!\")"
-   ]
-  },
-  {
-   "cell_type": "code",
-   "execution_count": null,
-   "metadata": {},
-   "outputs": [],
-   "source": [
-    "# Query sample data\n",
-    "result = conn.execute(\"\"\"\n",
-    "    SELECT * FROM read_csv_auto('s3://lakehouse/raw-data/sample_orders.csv')\n",
-    "    LIMIT 10\n",
-    "\"\"\").fetchdf()\n",
-    "\n",
-    "print(\"Sample data from MinIO:\")\n",
-    "display(result)"
-   ]
-  },
-  {
-   "cell_type": "markdown",
-   "metadata": {},
-   "source": [
-    "## Analytics with DuckDB 1.3.0"
-   ]
-  },
-  {
-   "cell_type": "code",
-   "execution_count": null,
-   "metadata": {},
-   "outputs": [],
-   "source": [
-    "# Run analytics query\n",
-    "analytics = conn.execute(\"\"\"\n",
-    "    SELECT \n",
-    "        product_category,\n",
-    "        COUNT(*) as order_count,\n",
-    "        SUM(total_amount) as total_revenue,\n",
-    "        AVG(total_amount) as avg_order_value\n",
-    "    FROM read_csv_auto('s3://lakehouse/raw-data/sample_orders.csv')\n",
-    "    GROUP BY product_category\n",
-    "    ORDER BY total_revenue DESC\n",
-    "\"\"\").fetchdf()\n",
-    "\n",
-    "print(\"Sales by Product Category:\")\n",
-    "display(analytics)"
-   ]
-  },
-  {
-   "cell_type": "markdown",
-   "metadata": {},
-   "source": [
-    "## Initialize Spark Session"
-   ]
-  },
-  {
-   "cell_type": "code",
-   "execution_count": null,
-   "metadata": {},
-   "outputs": [],
-   "source": [
-    "# Create Spark session with automatic MinIO credentials\n",
-    "import os\n",
-    "\n",
-    "# Automatically get MinIO credentials from environment variables\n",
-    "minio_user = os.environ.get('MINIO_ROOT_USER', 'admin')\n",
-    "minio_password = os.environ.get('MINIO_ROOT_PASSWORD', 'changeme')\n",
-    "print(f'Using MinIO credentials: {minio_user} / {minio_password[:3]}***')\n",
-    "\n",
-    "spark = SparkSession.builder \\\n",
-    "    .appName(\"Lakehouse Lab\") \\\n",
-    "    .config(\"spark.hadoop.fs.s3a.endpoint\", \"http://minio:9000\") \\\n",
-    "    .config(\"spark.hadoop.fs.s3a.access.key\", minio_user) \\\n",
-    "    .config(\"spark.hadoop.fs.s3a.secret.key\", minio_password) \\\n",
-    "    .config(\"spark.hadoop.fs.s3a.path.style.access\", \"true\") \\\n",
-    "    .config(\"spark.hadoop.fs.s3a.connection.ssl.enabled\", \"false\") \\\n",
-    "    .getOrCreate()\n",
-    "\n",
-    "print(f\"Spark version: {spark.version}\")\n",
-    "print(\"✅ Spark session created successfully!\")"
-   ]
-  },
-  {
-   "cell_type": "markdown",
-   "metadata": {},
-   "source": [
-    "## Next Steps\n",
-    "\n",
-    "1. **Explore Superset**: Open http://${server_ip}:9030 to create dashboards\n",
-    "2. **Check Airflow**: Visit http://${server_ip}:9020 to see workflow orchestration\n",
-    "3. **Monitor with Portainer**: Use http://${server_ip}:9060 for container management\n",
-    "4. **Access MinIO Console**: Visit http://${server_ip}:9001 for file management\n",
-    "\n",
-    "## Issues Fixed\n",
-    "\n",
-    "✅ **Issue #1**: Superset S3 configuration now persistent  \n",
-    "✅ **Issue #2**: Airflow DuckDB import errors resolved  \n",
-    "✅ **Latest packages**: DuckDB 1.3.0 + duckdb-engine 0.17.0  \n",
-    "\n",
-    "Happy data engineering!"
-   ]
-  }
- ],
- "metadata": {
-  "kernelspec": {
-   "display_name": "Python 3",
-   "language": "python",
-   "name": "python3"
-  },
-  "language_info": {
-   "codemirror_mode": {
-    "name": "ipython",
-    "version": 3
-   },
-   "file_extension": ".py",
-   "mimetype": "text/x-python",
-   "name": "python",
-   "nbconvert_exporter": "python",
-   "pygments_lexer": "ipython3",
-   "version": "3.8.10"
-  }
- },
- "nbformat": 4,
- "nbformat_minor": 4
-}
-EOF
-
-    cat <<'EOF' > "$LAKEHOUSE_ROOT/notebooks/02_Advanced_Analytics.ipynb"
-{
- "cells": [
-  {
-   "cell_type": "markdown",
-   "metadata": {},
-   "source": [
-    "# Advanced Analytics with DuckDB 1.3.0 and Spark\n",
-    "\n",
-    "This notebook demonstrates advanced analytics capabilities using DuckDB 1.3.0's latest features."
-   ]
-  },
-  {
-   "cell_type": "code",
-   "execution_count": null,
-   "metadata": {},
-   "outputs": [],
-   "source": [
-    "import duckdb\n",
-    "import pandas as pd\n",
-    "import matplotlib.pyplot as plt\n",
-    "import seaborn as sns\n",
-    "\n",
-    "# Import PySpark with error handling\n",
-    "try:\n",
-    "    from pyspark.sql import SparkSession\n",
-    "    from pyspark.sql.functions import *\n",
-    "    pyspark_available = True\n",
-    "    print(\"✅ PySpark imported successfully\")\n",
-    "except ImportError as e:\n",
-    "    print(f\"⚠️ PySpark not available: {e}\")\n",
-    "    print(\"This notebook will work with DuckDB only\")\n",
-    "    pyspark_available = False\n",
-    "\n",
-    "# Configure plotting\n",
-    "plt.style.use('seaborn-v0_8')\n",
-    "%matplotlib inline\n",
-    "\n",
-    "print(f\"✅ DuckDB version: {duckdb.__version__}\")  # Should show 1.3.0"
-   ]
-  },
-  {
-   "cell_type": "markdown",
-   "metadata": {},
-   "source": [
-    "## Multi-File Analytics with DuckDB 1.3.0"
-   ]
-  },
-  {
-   "cell_type": "code",
-   "execution_count": null,
-   "metadata": {},
-   "outputs": [],
-   "source": [
-    "# Connect to DuckDB and configure S3 with automatic credentials\n",
-    "import os\n",
-    "\n",
-    "# Automatically get MinIO credentials from environment variables\n",
-    "minio_user = os.environ.get('MINIO_ROOT_USER', 'admin')\n",
-    "minio_password = os.environ.get('MINIO_ROOT_PASSWORD', 'changeme')\n",
-    "print(f'Using MinIO credentials: {minio_user} / {minio_password[:3]}***')\n",
-    "\n",
-    "conn = duckdb.connect()\n",
-    "conn.execute(f\"\"\"\n",
-    "    INSTALL httpfs;\n",
-    "    LOAD httpfs;\n",
-    "    SET s3_endpoint='minio:9000';\n",
-    "    SET s3_access_key_id='{minio_user}';\n",
-    "    SET s3_secret_access_key='{minio_password}';\n",
-    "    SET s3_use_ssl=false;\n",
-    "    SET s3_url_style='path';\n",
-    "\"\"\")\n",
-    "\n",
-    "# Multi-file query example\n",
-    "multi_file_analysis = conn.execute(\"\"\"\n",
-    "    SELECT \n",
-    "        'sample_orders.csv' as file_source,\n",
-    "        COUNT(*) as record_count,\n",
-    "        SUM(total_amount) as total_revenue\n",
-    "    FROM read_csv_auto('s3://lakehouse/raw-data/*.csv', union_by_name=true)\n",
-    "    GROUP BY file_source\n",
-    "\"\"\").fetchdf()\n",
-    "\n",
-    "print(\"Multi-file analysis:\")\n",
-    "display(multi_file_analysis)"
-   ]
-  },
-  {
-   "cell_type": "markdown",
-   "metadata": {},
-   "source": [
-    "## Time Series Analysis"
-   ]
-  },
-  {
-   "cell_type": "code",
-   "execution_count": null,
-   "metadata": {},
-   "outputs": [],
-   "source": [
-    "# Time series analysis\n",
-    "time_series = conn.execute(\"\"\"\n",
-    "    SELECT \n",
-    "        DATE_TRUNC('month', order_date::DATE) as month,\n",
-    "        COUNT(*) as orders,\n",
-    "        SUM(total_amount) as revenue\n",
-    "    FROM read_csv_auto('s3://lakehouse/raw-data/sample_orders.csv')\n",
-    "    GROUP BY DATE_TRUNC('month', order_date::DATE)\n",
-    "    ORDER BY month\n",
-    "\"\"\").fetchdf()\n",
-    "\n",
-    "# Plot time series\n",
-    "fig, (ax1, ax2) = plt.subplots(2, 1, figsize=(12, 8))\n",
-    "\n",
-    "ax1.plot(time_series['month'], time_series['orders'], marker='o')\n",
-    "ax1.set_title('Orders Over Time')\n",
-    "ax1.set_ylabel('Number of Orders')\n",
-    "\n",
-    "ax2.plot(time_series['month'], time_series['revenue'], marker='o', color='green')\n",
-    "ax2.set_title('Revenue Over Time')\n",
-    "ax2.set_ylabel('Revenue ($)')\n",
-    "ax2.set_xlabel('Month')\n",
-    "\n",
-    "plt.tight_layout()\n",
-    "plt.show()\n",
-    "\n",
-    "display(time_series)"
-   ]
-  }
- ],
- "metadata": {
-  "kernelspec": {
-   "display_name": "Python 3",
-   "language": "python",
-   "name": "python3"
-  },
-  "language_info": {
-   "name": "python",
-   "version": "3.8.10"
-  }
- },
- "nbformat": 4,
- "nbformat_minor": 4
-}
-EOF
-
-    # Create Iceberg example notebook
-    cat <<'EOF' > "$LAKEHOUSE_ROOT/notebooks/03_Iceberg_Tables.ipynb"
-{
- "cells": [
-  {
-   "cell_type": "markdown",
-   "metadata": {},
-   "source": [
-    "# Apache Iceberg Tables with Spark 3.5.0\n",
-    "\n",
-    "This notebook demonstrates how to use Apache Iceberg with Spark for lakehouse table management.\n",
-    "\n",
-    "**Requirements:**\n",
-    "- Start with Iceberg enabled: `docker compose -f docker-compose.yml -f docker-compose.iceberg.yml up -d`\n",
-    "- Iceberg JAR files automatically downloaded during setup"
-   ]
-  },
-  {
-   "cell_type": "code",
-   "execution_count": null,
-   "metadata": {},
-   "outputs": [],
-   "source": [
-    "# Import libraries with error handling\n",
-    "try:\n",
-    "    from pyspark.sql import SparkSession\n",
-    "    from pyspark.sql.functions import *\n",
-    "    from pyspark.sql.types import *\n",
-    "    pyspark_available = True\n",
-    "    print(\"📦 Iceberg with Spark 3.5.0 Example\")\n",
-    "    print(\"✅ PySpark imported successfully\")\n",
-    "except ImportError as e:\n",
-    "    print(f\"📦 Iceberg Example (DuckDB mode - PySpark not available)\")\n",
-    "    print(f\"⚠️ PySpark import error: {e}\")\n",
-    "    print(\"💡 This cell requires PySpark. Try restarting the Jupyter container.\")\n",
-    "    pyspark_available = False\n",
-    "\n",
-    "import pandas as pd"
-   ]
-  },
-  {
-   "cell_type": "markdown",
-   "metadata": {},
-   "source": [
-    "## Initialize Spark with Iceberg Support"
-   ]
-  },
-  {
-   "cell_type": "code",
-   "execution_count": null,
-   "metadata": {},
-   "outputs": [],
-   "source": [
-    "# Create Spark session with Iceberg configuration and automatic credentials\n",
-    "# Note: These configurations should already be set when using docker-compose.iceberg.yml\n",
-    "import os\n",
-    "\n",
-    "# Automatically get MinIO credentials from environment variables\n",
-    "minio_user = os.environ.get('MINIO_ROOT_USER', 'admin')\n",
-    "minio_password = os.environ.get('MINIO_ROOT_PASSWORD', 'changeme')\n",
-    "print(f'Using MinIO credentials for Iceberg: {minio_user} / {minio_password[:3]}***')\n",
-    "\n",
-    "spark = SparkSession.builder \\\n",
-    "    .appName(\"Iceberg Lakehouse Demo\") \\\n",
-    "    .config(\"spark.sql.extensions\", \"org.apache.iceberg.spark.extensions.IcebergSparkSessionExtensions\") \\\n",
-    "    .config(\"spark.sql.catalog.spark_catalog\", \"org.apache.iceberg.spark.SparkSessionCatalog\") \\\n",
-    "    .config(\"spark.sql.catalog.spark_catalog.type\", \"hive\") \\\n",
-    "    .config(\"spark.sql.catalog.iceberg\", \"org.apache.iceberg.spark.SparkCatalog\") \\\n",
-    "    .config(\"spark.sql.catalog.iceberg.type\", \"hadoop\") \\\n",
-    "    .config(\"spark.sql.catalog.iceberg.warehouse\", \"s3a://lakehouse/iceberg-warehouse/\") \\\n",
-    "    .config(\"spark.hadoop.fs.s3a.endpoint\", \"http://minio:9000\") \\\n",
-    "    .config(\"spark.hadoop.fs.s3a.access.key\", minio_user) \\\n",
-    "    .config(\"spark.hadoop.fs.s3a.secret.key\", minio_password) \\\n",
-    "    .config(\"spark.hadoop.fs.s3a.path.style.access\", \"true\") \\\n",
-    "    .config(\"spark.hadoop.fs.s3a.connection.ssl.enabled\", \"false\") \\\n",
-    "    .getOrCreate()\n",
-    "\n",
-    "print(f\"✅ Spark {spark.version} with Iceberg support initialized\")\n",
-    "print(f\"📍 Iceberg warehouse: s3a://lakehouse/iceberg-warehouse/\")"
-   ]
-  },
-  {
-   "cell_type": "markdown",
-   "metadata": {},
-   "source": [
-    "## Load Sample Data"
-   ]
-  },
-  {
-   "cell_type": "code",
-   "execution_count": null,
-   "metadata": {},
-   "outputs": [],
-   "source": [
-    "# Load sample data from MinIO\n",
-    "try:\n",
-    "    df = spark.read \\\n",
-    "        .option(\"header\", \"true\") \\\n",
-    "        .option(\"inferSchema\", \"true\") \\\n",
-    "        .csv(\"s3a://lakehouse/raw-data/sample_orders.csv\")\n",
-    "    \n",
-    "    print(f\"📊 Loaded {df.count()} records from sample_orders.csv\")\n",
-    "    print(\"🔍 Schema:\")\n",
-    "    df.printSchema()\n",
-    "    \n",
-    "    # Show sample data\n",
-    "    print(\"📄 Sample data:\")\n",
-    "    df.show(5)\n",
-    "    \n",
-    "except Exception as e:\n",
-    "    print(f\"⚠️ Could not load sample data: {e}\")\n",
-    "    print(\"Creating sample data for demo...\")\n",
-    "    \n",
-    "    # Create sample data for demo\n",
-    "    sample_data = [\n",
-    "        (\"ORD-0000001\", \"CUST-000001\", \"2024-01-15\", \"Electronics\", \"Laptop\", 2, 999.99, 0.1, 25.00, 1824.99),\n",
-    "        (\"ORD-0000002\", \"CUST-000002\", \"2024-01-16\", \"Clothing\", \"T-Shirt\", 5, 29.99, 0.0, 10.00, 159.95),\n",
-    "        (\"ORD-0000003\", \"CUST-000003\", \"2024-01-17\", \"Books\", \"Data Engineering\", 1, 49.99, 0.05, 5.00, 52.49)\n",
-    "    ]\n",
-    "    \n",
-    "    schema = StructType([\n",
-    "        StructField(\"order_id\", StringType(), True),\n",
-    "        StructField(\"customer_id\", StringType(), True),\n",
-    "        StructField(\"order_date\", StringType(), True),\n",
-    "        StructField(\"product_category\", StringType(), True),\n",
-    "        StructField(\"product_name\", StringType(), True),\n",
-    "        StructField(\"quantity\", IntegerType(), True),\n",
-    "        StructField(\"unit_price\", DoubleType(), True),\n",
-    "        StructField(\"discount\", DoubleType(), True),\n",
-    "        StructField(\"shipping_cost\", DoubleType(), True),\n",
-    "        StructField(\"total_amount\", DoubleType(), True)\n",
-    "    ])\n",
-    "    \n",
-    "    df = spark.createDataFrame(sample_data, schema)\n",
-    "    print(f\"📊 Created sample dataset with {df.count()} records\")"
-   ]
-  },
-  {
-   "cell_type": "markdown",
-   "metadata": {},
-   "source": [
-    "## Create Iceberg Table"
-   ]
-  },
-  {
-   "cell_type": "code",
-   "execution_count": null,
-   "metadata": {},
-   "outputs": [],
-   "source": [
-    "# Create Iceberg table\n",
-    "table_name = \"iceberg.orders\"\n",
-    "\n",
-    "try:\n",
-    "    # Drop table if exists (for demo purposes)\n",
-    "    spark.sql(f\"DROP TABLE IF EXISTS {table_name}\")\n",
-    "    print(f\"🗑️ Dropped existing table {table_name}\")\n",
-    "except:\n",
-    "    pass\n",
-    "\n",
-    "# Create Iceberg table with partitioning\n",
-    "df.writeTo(table_name) \\\n",
-    "    .option(\"write-audit-publish\", \"false\") \\\n",
-    "    .partitionedBy(\"product_category\") \\\n",
-    "    .createOrReplace()\n",
-    "\n",
-    "print(f\"✅ Created Iceberg table: {table_name}\")\n",
-    "print(f\"📂 Partitioned by: product_category\")\n",
-    "\n",
-    "# Verify table creation\n",
-    "iceberg_df = spark.table(table_name)\n",
-    "print(f\"📊 Table has {iceberg_df.count()} records\")"
-   ]
-  },
-  {
-   "cell_type": "markdown",
-   "metadata": {},
-   "source": [
-    "## Query Iceberg Table"
-   ]
-  },
-  {
-   "cell_type": "code",
-   "execution_count": null,
-   "metadata": {},
-   "outputs": [],
-   "source": [
-    "# Query the Iceberg table\n",
-    "print(\"📋 Querying Iceberg table:\")\n",
-    "spark.sql(f\"SELECT * FROM {table_name}\").show()\n",
-    "\n",
-    "# Analytics query with partitioning benefits\n",
-    "print(\"📈 Sales by product category (leveraging partitioning):\")\n",
-    "sales_by_category = spark.sql(f\"\"\"\n",
-    "    SELECT \n",
-    "        product_category,\n",
-    "        COUNT(*) as order_count,\n",
-    "        SUM(total_amount) as total_revenue,\n",
-    "        AVG(total_amount) as avg_order_value\n",
-    "    FROM {table_name}\n",
-    "    GROUP BY product_category\n",
-    "    ORDER BY total_revenue DESC\n",
-    "\"\"\")\n",
-    "\n",
-    "sales_by_category.show()"
-   ]
-  },
-  {
-   "cell_type": "markdown",
-   "metadata": {},
-   "source": [
-    "## Iceberg Time Travel and Versioning"
-   ]
-  },
-  {
-   "cell_type": "code",
-   "execution_count": null,
-   "metadata": {},
-   "outputs": [],
-   "source": [
-    "# Insert more data to create a new version\n",
-    "new_data = [\n",
-    "    (\"ORD-0000004\", \"CUST-000004\", \"2024-01-18\", \"Electronics\", \"Smartphone\", 1, 799.99, 0.05, 15.00, 774.99),\n",
-    "    (\"ORD-0000005\", \"CUST-000005\", \"2024-01-19\", \"Home\", \"Coffee Maker\", 1, 199.99, 0.0, 20.00, 219.99)\n",
-    "]\n",
-    "\n",
-    "new_df = spark.createDataFrame(new_data, df.schema)\n",
-    "\n",
-    "# Append to Iceberg table\n",
-    "new_df.writeTo(table_name).append()\n",
-    "\n",
-    "print(f\"➕ Added {new_df.count()} more records\")\n",
-    "print(f\"📊 Table now has {spark.table(table_name).count()} total records\")"
-   ]
-  },
-  {
-   "cell_type": "code",
-   "execution_count": null,
-   "metadata": {},
-   "outputs": [],
-   "source": [
-    "# Show table history (time travel capability)\n",
-    "print(\"🕒 Table history (Iceberg time travel):\")\n",
-    "try:\n",
-    "    history = spark.sql(f\"SELECT * FROM {table_name}.history\")\n",
-    "    history.show(truncate=False)\n",
-    "except Exception as e:\n",
-    "    print(f\"ℹ️ History metadata: {e}\")\n",
-    "\n",
-    "# Show table snapshots\n",
-    "print(\"📸 Table snapshots:\")\n",
-    "try:\n",
-    "    snapshots = spark.sql(f\"SELECT * FROM {table_name}.snapshots\")\n",
-    "    snapshots.show(truncate=False)\n",
-    "except Exception as e:\n",
-    "    print(f\"ℹ️ Snapshots metadata: {e}\")"
-   ]
-  },
-  {
-   "cell_type": "markdown",
-   "metadata": {},
-   "source": [
-    "## Iceberg Schema Evolution"
-   ]
-  },
-  {
-   "cell_type": "code",
-   "execution_count": null,
-   "metadata": {},
-   "outputs": [],
-   "source": [
-    "# Demonstrate schema evolution - add a new column\n",
-    "print(\"🔄 Schema evolution: Adding 'order_priority' column\")\n",
-    "\n",
-    "# Add new column to the table\n",
-    "spark.sql(f\"ALTER TABLE {table_name} ADD COLUMN order_priority string\")\n",
-    "\n",
-    "# Update some records with the new column\n",
-    "spark.sql(f\"\"\"\n",
-    "    UPDATE {table_name}\n",
-    "    SET order_priority = CASE \n",
-    "        WHEN total_amount > 500 THEN 'HIGH'\n",
-    "        WHEN total_amount > 100 THEN 'MEDIUM'\n",
-    "        ELSE 'LOW'\n",
-    "    END\n",
-    "\"\"\")\n",
-    "\n",
-    "print(\"✅ Schema evolved - added order_priority column\")\n",
-    "\n",
-    "# Show updated data\n",
-    "print(\"📋 Updated table with new column:\")\n",
-    "spark.sql(f\"SELECT order_id, product_category, total_amount, order_priority FROM {table_name}\").show()"
-   ]
-  },
-  {
-   "cell_type": "markdown",
-   "metadata": {},
-   "source": [
-    "## Data Quality and ACID Transactions"
-   ]
-  },
-  {
-   "cell_type": "code",
-   "execution_count": null,
-   "metadata": {},
-   "outputs": [],
-   "source": [
-    "# Demonstrate ACID transactions with merge operations\n",
-    "print(\"⚡ ACID Transactions: MERGE operation\")\n",
-    "\n",
-    "# Create staging data with updates and new records\n",
-    "staging_data = [\n",
-    "    (\"ORD-0000001\", \"CUST-000001\", \"2024-01-15\", \"Electronics\", \"Laptop\", 2, 899.99, 0.15, 25.00, 1554.99, \"HIGH\"),  # Updated price\n",
-    "    (\"ORD-0000006\", \"CUST-000006\", \"2024-01-20\", \"Sports\", \"Running Shoes\", 1, 149.99, 0.0, 12.00, 161.99, \"MEDIUM\")  # New record\n",
-    "]\n",
-    "\n",
-    "staging_schema = df.schema.add(\"order_priority\", StringType())\n",
-    "staging_df = spark.createDataFrame(staging_data, staging_schema)\n",
-    "\n",
-    "# Register as temporary view for MERGE\n",
-    "staging_df.createOrReplaceTempView(\"staging_orders\")\n",
-    "\n",
-    "# Perform MERGE operation (UPSERT)\n",
-    "merge_query = f\"\"\"\n",
-    "MERGE INTO {table_name} target\n",
-    "USING staging_orders source\n",
-    "ON target.order_id = source.order_id\n",
-    "WHEN MATCHED THEN UPDATE SET\n",
-    "    unit_price = source.unit_price,\n",
-    "    total_amount = source.total_amount,\n",
-    "    discount = source.discount,\n",
-    "    order_priority = source.order_priority\n",
-    "WHEN NOT MATCHED THEN INSERT\n",
-    "    (order_id, customer_id, order_date, product_category, product_name, \n",
-    "     quantity, unit_price, discount, shipping_cost, total_amount, order_priority)\n",
-    "VALUES\n",
-    "    (source.order_id, source.customer_id, source.order_date, source.product_category, \n",
-    "     source.product_name, source.quantity, source.unit_price, source.discount, \n",
-    "     source.shipping_cost, source.total_amount, source.order_priority)\n",
-    "\"\"\"\n",
-    "\n",
-    "spark.sql(merge_query)\n",
-    "\n",
-    "print(\"✅ MERGE operation completed\")\n",
-    "print(f\"📊 Table now has {spark.table(table_name).count()} records\")\n",
-    "\n",
-    "# Show final result\n",
-    "print(\"📋 Final table state:\")\n",
-    "spark.sql(f\"SELECT order_id, product_category, unit_price, total_amount, order_priority FROM {table_name} ORDER BY order_id\").show()"
-   ]
-  },
-  {
-   "cell_type": "markdown",
-   "metadata": {},
-   "source": [
-    "## Cleanup"
-   ]
-  },
-  {
-   "cell_type": "code",
-   "execution_count": null,
-   "metadata": {},
-   "outputs": [],
-   "source": [
-    "# Optional: Drop the demo table\n",
-    "# spark.sql(f\"DROP TABLE IF EXISTS {table_name}\")\n",
-    "# print(f\"🗑️ Dropped table {table_name}\")\n",
-    "\n",
-    "print(\"\\n🎉 Iceberg Demo Complete!\")\n",
-    "print(\"\\n✨ Key Iceberg Features Demonstrated:\")\n",
-    "print(\"   • ✅ Table creation with partitioning\")\n",
-    "print(\"   • ✅ Time travel and versioning\")\n",
-    "print(\"   • ✅ Schema evolution\")\n",
-    "print(\"   • ✅ ACID transactions with MERGE\")\n",
-    "print(\"   • ✅ S3-compatible storage (MinIO)\")\n",
-    "print(\"\\n📚 Next Steps:\")\n",
-    "print(\"   • Explore table metadata and partitioning strategies\")\n",
-    "print(\"   • Set up automated data pipelines with Airflow\")\n",
-    "print(\"   • Create dashboards in Superset using Iceberg tables\")"
-   ]
-  }
- ],
- "metadata": {
-  "kernelspec": {
-   "display_name": "Python 3",
-   "language": "python",
-   "name": "python3"
-  },
-  "language_info": {
-   "codemirror_mode": {
-    "name": "ipython",
-    "version": 3
-   },
-   "file_extension": ".py",
-   "mimetype": "text/x-python",
-   "name": "python",
-   "nbconvert_exporter": "python",
-   "pygments_lexer": "ipython3",
-   "version": "3.8.10"
-  }
- },
- "nbformat": 4,
- "nbformat_minor": 4
-}
-EOF
-
-    log_success "Jupyter notebooks created with DuckDB 1.3.0 and Iceberg examples"
-}
-
-create_jupyter_notebooks
-
-# Create sample data - UPDATED for testing
-create_sample_data() {
-    if [ "$INSTALL_SAMPLES" = "true" ]; then
-        log_info "Creating sample datasets..."
-        
-        # Generate sample data using Python
-        cat > /tmp/generate_sample_data.py << 'PYTHON_SCRIPT'
-import csv
-import random
-from datetime import datetime, timedelta
-
-# Generate enhanced orders data for DuckDB 1.3.0 testing
-orders = []
-base_date = datetime(2023, 1, 1)
-
-product_categories = ['Electronics', 'Clothing', 'Books', 'Home', 'Sports', 'Beauty', 'Automotive']
-regions = ['North', 'South', 'East', 'West', 'Central']
-channels = ['Online', 'Store', 'Mobile App', 'Phone']
-
-for i in range(10000):  # Increased sample size
-    order_date = base_date + timedelta(days=random.randint(0, 500))
-    quantity = random.randint(1, 10)
-    unit_price = round(random.uniform(5, 1000), 2)
-    discount = round(random.uniform(0, 0.4), 2)
-    shipping_cost = round(random.uniform(0, 50), 2)
-    
-    orders.append({
-        'order_id': f'ORD-{i+1:07d}',
-        'customer_id': f'CUST-{random.randint(1, 2000):06d}',
-        'order_date': order_date.strftime('%Y-%m-%d'),
-        'product_category': random.choice(product_categories),
-        'product_name': f'Product-{random.randint(1, 500)}',
-        'quantity': quantity,
-        'unit_price': unit_price,
-        'discount': discount,
-        'shipping_cost': shipping_cost,
-        'total_amount': round(quantity * unit_price * (1 - discount) + shipping_cost, 2),
-        'region': random.choice(regions),
-        'sales_channel': random.choice(channels),
-        'customer_segment': random.choice(['Premium', 'Standard', 'Basic']),
-        'payment_method': random.choice(['Credit Card', 'Debit Card', 'PayPal', 'Cash'])
-    })
-
-# Write to CSV
-with open('/tmp/sample_orders.csv', 'w', newline='') as csvfile:
-    fieldnames = orders[0].keys()
-    writer = csv.DictWriter(csvfile, fieldnames=fieldnames)
-    writer.writeheader()
-    writer.writerows(orders)
-
-print(f"Created enhanced sample orders dataset with {len(orders)} records for DuckDB 1.3.0 testing")
-PYTHON_SCRIPT
-
-        # Run the Python script
-        if python3 /tmp/generate_sample_data.py; then
-            log_success "Sample data generation completed"
-            
-            # Copy generated file to notebooks and MinIO
-            if [ -f "/tmp/sample_orders.csv" ]; then
-                cp "/tmp/sample_orders.csv" "$LAKEHOUSE_ROOT/notebooks/"
-                if mc cp "/tmp/sample_orders.csv" local/lakehouse/raw-data/ >/dev/null 2>&1; then
-                    log_success "Sample orders dataset uploaded to MinIO"
-                else
-                    log_warning "Failed to upload sample data to MinIO"
-                fi
-                rm -f "/tmp/sample_orders.csv"
-            fi
-        else
-            log_warning "Sample data generation failed"
-        fi
-        
-        # Clean up
-        rm -f /tmp/generate_sample_data.py
-    fi
-}
-
-create_sample_data
-
-# Create Homer dashboard configuration
-create_homer_config() {
-    log_info "Creating Homer dashboard configuration..."
-    
-    # Check if we need to regenerate Homer config due to IP change
-    local existing_config="$LAKEHOUSE_ROOT/homer/assets/config.yml"
-    local should_regenerate=true
-    
-    if [ -f "$existing_config" ]; then
-        # Check if existing config contains Docker IP addresses (172.x.x.x)
-        if grep -q "172\.[0-9]\+\.[0-9]\+\.[0-9]\+" "$existing_config"; then
-            log_info "Found Docker IPs in existing Homer config - will regenerate"
-            should_regenerate=true
-        elif [ -n "${HOST_IP:-}" ] && [ "$HOST_IP" != "localhost" ]; then
-            # Check if existing config matches current HOST_IP
-            if grep -q "http://$HOST_IP:" "$existing_config"; then
-                log_info "Homer config already uses current HOST_IP ($HOST_IP) - skipping regeneration"
-                should_regenerate=false
-            else
-                log_info "HOST_IP changed - will regenerate Homer config"
-                should_regenerate=true
-            fi
-        else
-            log_info "Using existing Homer configuration"
-            should_regenerate=false
-        fi
-    fi
-    
-    if [ "$should_regenerate" = "false" ]; then
-        return 0
-    fi
-    
-    log_info "Generating new Homer configuration..."
-    
-    # Get server IP address - prefer HOST_IP environment variable from host
-    local server_ip="$HOST_IP"
-    
-    if [ -n "$server_ip" ] && [ "$server_ip" != "localhost" ] && [ "$server_ip" != "127.0.0.1" ]; then
-        log_info "Using HOST_IP from environment: $server_ip"
-    else
-        log_info "HOST_IP not set or invalid, detecting server IP..."
-        # Try multiple methods to get the correct IP from host perspective
-        
-        # Method 1: Use hostname -I (most reliable on Linux) - exclude Docker IPs
-        if command -v hostname >/dev/null 2>&1; then
-            server_ip=$(hostname -I 2>/dev/null | awk '{print $1}')
-            # Check if it's not localhost and not in Docker IP range (172.16-31.x.x)
-            if [ -n "$server_ip" ] && [ "$server_ip" != "127.0.0.1" ] && ! echo "$server_ip" | grep -E '^172\.(1[6-9]|2[0-9]|3[0-1])\.' >/dev/null; then
-                log_info "Detected IP using hostname -I: $server_ip"
-            else
-                server_ip=""
-            fi
-        fi
-        
-        # Method 2: Use ip route to get the IP used for external connectivity
-        if [ -z "$server_ip" ] || [ "$server_ip" = "127.0.0.1" ]; then
-            server_ip=$(ip route get 8.8.8.8 2>/dev/null | awk '/src/ {print $7}' | head -1)
-            # Exclude Docker IP ranges
-            if [ -n "$server_ip" ] && [ "$server_ip" != "127.0.0.1" ] && ! echo "$server_ip" | grep -E '^172\.(1[6-9]|2[0-9]|3[0-1])\.' >/dev/null; then
-                log_info "Detected IP using ip route: $server_ip"
-            else
-                server_ip=""
-            fi
-        fi
-        
-        # Method 3: Get first non-loopback, non-Docker IP from interfaces
-        if [ -z "$server_ip" ] || [ "$server_ip" = "127.0.0.1" ]; then
-            server_ip=$(ip addr show | grep 'inet ' | grep -v '127.0.0.1' | grep -v 'docker' | grep -v '172\.1[6-9]\.' | grep -v '172\.2[0-9]\.' | grep -v '172\.3[0-1]\.' | head -1 | awk '{print $2}' | cut -d'/' -f1)
-            if [ -n "$server_ip" ] && [ "$server_ip" != "127.0.0.1" ]; then
-                log_info "Detected IP using ip addr: $server_ip"
-            else
-                server_ip=""
-            fi
-        fi
-        
-        # Method 4: Try using default gateway interface (exclude Docker interfaces)
-        if [ -z "$server_ip" ] || [ "$server_ip" = "127.0.0.1" ]; then
-            local default_interface=$(ip route | grep '^default' | awk '{print $5}' | head -1)
-            # Exclude Docker interfaces (docker*, br-*)
-            if [ -n "$default_interface" ] && ! echo "$default_interface" | grep -E '^(docker|br-)' >/dev/null; then
-                server_ip=$(ip addr show "$default_interface" 2>/dev/null | grep 'inet ' | awk '{print $2}' | cut -d'/' -f1)
-                if [ -n "$server_ip" ] && [ "$server_ip" != "127.0.0.1" ]; then
-                    log_info "Detected IP using default interface ($default_interface): $server_ip"
-                else
-                    server_ip=""
-                fi
-            fi
-        fi
-        
-        # Final fallback to localhost if we can't detect IP
-        if [ -z "$server_ip" ] || [ "$server_ip" = "127.0.0.1" ]; then
-            server_ip="localhost"
-            log_warning "Could not detect server IP, using localhost"
-        else
-            log_info "Using detected server IP: $server_ip"
-        fi
-    fi
-    
-    cat > "$LAKEHOUSE_ROOT/homer/assets/config.yml" << EOF
-title: "Lakehouse Lab Dashboard"
-subtitle: "Open Source Data Analytics Stack"
-logo: "/logo.png"
-icon: "fas fa-database"
-header: true
-
-theme: default
-colors:
-  light:
-    highlight-primary: "#3367d6"
-    highlight-secondary: "#4285f4"
-    background: "#f5f5f5"
-    text: "#363636"
-  dark:
-    highlight-primary: "#3367d6"
-    highlight-secondary: "#4285f4"
-    background: "#2b2b2b"
-    text: "#eaeaea"
-
-footer: '<p>Lakehouse Lab v2.0 - Issues Resolved | DuckDB 1.3.0 + duckdb-engine 0.17.0</p>'
-
-message:
-  style: "is-success"
-  title: "✅ All Issues Fixed!"
-  icon: "fa fa-check-circle"
-  content: "Your lakehouse is ready with all issues resolved:<br />✅ <strong>Issue #1</strong>: Superset S3 configuration now persistent<br />✅ <strong>Issue #2</strong>: Airflow DuckDB imports working<br />🚀 <strong>Latest tech</strong>: DuckDB 1.3.0 + duckdb-engine 0.17.0"
-
-services:
-  - name: "Analytics & BI"
-    icon: "fas fa-chart-line"
-    items:
-      - name: "Superset"
-        icon: "fas fa-chart-bar"
-        subtitle: "BI & Visualization"
-        tag: "fixed"
-        url: "http://${server_ip}:9030"
-        target: "_blank"
-
-      - name: "JupyterLab"
-        icon: "fas fa-book"
-        subtitle: "Data Science Notebooks"
-        tag: "updated"
-        url: "http://${server_ip}:9040"
-        target: "_blank"
-
-  - name: "Orchestration"
-    icon: "fas fa-cogs"
-    items:
-      - name: "Airflow"
-        icon: "fas fa-tachometer-alt"
-        subtitle: "Workflow Orchestration"
-        tag: "fixed"
-        url: "http://${server_ip}:9020"
-        target: "_blank"
-
-  - name: "Storage & Infrastructure"
-    icon: "fas fa-server"
-    items:
-      - name: "MinIO Console"
-        icon: "fas fa-cloud"
-        subtitle: "S3-Compatible Object Storage"
-        tag: "storage"
-        url: "http://${server_ip}:9001"
-        target: "_blank"
-
-      - name: "Spark Master"
-        icon: "fas fa-fire"
-        subtitle: "Distributed Data Processing Engine"
-        tag: "compute"
-        url: "http://${server_ip}:8080"
-        target: "_blank"
-
-      - name: "Portainer"
-        icon: "fas fa-docker"
-        subtitle: "Container Management & Monitoring"
-        tag: "monitoring"
-        url: "http://${server_ip}:9060"
-        target: "_blank"
-
-links:
-  - name: "Local Services"
-    icon: "fas fa-home"
-    url: "http://${server_ip}:9061"
-    target: "_self"
-  
-  - name: "Test Health"
-    icon: "fas fa-heartbeat"
-    url: "#"
-    target: "_self"
-EOF
-
-    log_success "Homer dashboard configuration created"
-    
-    # Copy config to correct location for Homer container
-    if cp "$LAKEHOUSE_ROOT/homer/assets/config.yml" "$LAKEHOUSE_ROOT/homer/config.yml"; then
-        log_success "Homer config copied to correct location"
-    else
-        log_warning "Failed to copy Homer config to root location"
-    fi
-}
-
-create_homer_config
-
-# Configure Superset DuckDB connection - FIXED for Issue #1
-configure_superset_duckdb() {
-    log_info "Configuring Superset DuckDB connection for Issue #1 fix..."
-    
-    # Wait for Superset to be healthy
-    wait_for_service "Superset" "http://superset:8088/health" 15 10 || {
-        log_warning "Superset not ready, configuration will be done during container startup"
-        return 0
-    }
-    
-    # Create enhanced configuration script for Superset startup
-    cat > "$LAKEHOUSE_ROOT/superset/setup_duckdb.py" << 'EOF'
-import duckdb
-import os
-
-# Create DuckDB file with S3 configuration - FIXED for Issue #1
-db_path = '/app/superset_home/lakehouse.duckdb'
-conn = duckdb.connect(db_path)
-
-try:
-    # Install and configure httpfs for S3 access
-    conn.execute("INSTALL httpfs")
-    conn.execute("LOAD httpfs")
-    
-    # Set S3 configuration for MinIO - FIXED to use minio:9000 instead of AWS
-    conn.execute("SET s3_endpoint='minio:9000'")
-    conn.execute(f"SET s3_access_key_id='{os.environ.get('MINIO_ROOT_USER', 'admin')}'")
-    conn.execute(f"SET s3_secret_access_key='{os.environ.get('MINIO_ROOT_PASSWORD', 'UPDATE_YOUR_PASSWORD')}')")
-    conn.execute("SET s3_use_ssl=false")
-    conn.execute("SET s3_url_style='path'")
-    
-    # Create persistent S3 configuration macro for session consistency
-    conn.execute("CREATE SCHEMA IF NOT EXISTS config")
-    conn.execute("""
-        CREATE OR REPLACE MACRO configure_s3() AS (
-            INSTALL httpfs;
-            LOAD httpfs;
-            SET s3_endpoint='minio:9000';
-            SET s3_access_key_id='\${MINIO_ROOT_USER:-admin}';
-            SET s3_secret_access_key='\${MINIO_ROOT_PASSWORD:-UPDATE_YOUR_PASSWORD}';
-            SET s3_use_ssl=false;
-            SET s3_url_style='path';
-        )
-    """)
-    print("✅ Created S3 configuration macro for session consistency")
-    
-    # Test S3 connection and create a view for easy access
-    try:
-        conn.execute("""
-            CREATE OR REPLACE VIEW sample_orders AS 
-            SELECT * FROM read_csv_auto('s3://lakehouse/raw-data/sample_orders.csv')
-        """)
-        print("✅ Successfully created sample_orders view")
-    except Exception as e:
-        print(f"ℹ️ Note: Could not create sample_orders view (sample data may not exist yet): {e}")
-    
-    # Create utility functions for Superset users
-    try:
-        conn.execute("""
-            CREATE OR REPLACE FUNCTION list_s3_files(bucket_path VARCHAR DEFAULT 'lakehouse/raw-data/*') 
-            RETURNS TABLE(file_path VARCHAR) AS (
-                SELECT unnest(glob('s3://' || bucket_path)) as file_path
-            )
-        """)
-        print("✅ Created S3 utility functions")
-    except Exception as e:
-        print(f"ℹ️ Note: Could not create utility functions: {e}")
-    
-    # Create other useful views for different data sources
-    try:
-        conn.execute("""
-            CREATE OR REPLACE VIEW list_s3_files AS 
-            SELECT * FROM glob('s3://lakehouse/**/*')
-        """)
-        print("✅ Created S3 file listing view")
-    except Exception as e:
-        print(f"ℹ️ Note: Could not create file listing view: {e}")
-    
-    conn.commit()
-    print("✅ DuckDB 1.3.0 configuration completed successfully for Issue #1 fix")
-    print("📝 Connection URI for Superset: duckdb:////app/superset_home/lakehouse.duckdb")
-    print("💡 To use S3 in queries, run: SELECT configure_s3(); first")
-    
-except Exception as e:
-    print(f"❌ DuckDB configuration error: {e}")
-finally:
-    conn.close()
-EOF
-    
-    log_success "Enhanced DuckDB configuration script created for Superset Issue #1 fix"
-    
-    log_info "✅ Superset database connection will be auto-configured via docker-compose"
-}
-
-configure_superset_duckdb
-
-# Create marker file to indicate successful initialization
-echo "Lakehouse Lab initialized on $(date)" > "$INIT_MARKER"
-echo "Issues #1 and #2 resolved" >> "$INIT_MARKER"
-echo "DuckDB 1.3.0 + duckdb-engine 0.17.0" >> "$INIT_MARKER"
-
-log_success "Created initialization marker: $INIT_MARKER"
-
-# Verify critical components
-log_info "Verifying initialization..."
-
-# Verify notebooks were created successfully
-if [ -f "$LAKEHOUSE_ROOT/notebooks/01_Getting_Started.ipynb" ]; then
-    log_success "Jupyter notebooks created successfully"
-else
-    log_warning "Notebook creation may have failed"
 fi
 
-# Verify sample data was uploaded
-if mc ls local/lakehouse/raw-data/sample_orders.csv >/dev/null 2>&1; then
-    log_success "Sample data uploaded successfully"
-else
-    log_warning "Sample data upload may have failed"
->>>>>>> 079b4511
-fi
-
-# Make sure the new script is executable
-chmod +x init-all-in-one-modular.sh
-
-<<<<<<< HEAD
-# Forward all arguments to the new modular script
-exec ./init-all-in-one-modular.sh "$@"
-=======
-log_success "Initialization verification completed"
-
-echo ""
-echo "=================================================================="
-echo "🎉 LAKEHOUSE LAB SETUP COMPLETE! 🎉"
-echo "=================================================================="
-echo ""
-echo "✅ New: Superset S3 configuration now persistent"
-echo "✅ RESOLVED: Airflow DuckDB imports working perfectly"
-echo "🚀 UPDATED: DuckDB 1.3.0 + duckdb-engine 0.17.0 (latest stable)"
-echo ""
-echo "Your lakehouse environment is ready! Access points:"
-echo ""
-# Get server IP for completion message - prefer HOST_IP from environment
-COMPLETION_SERVER_IP="$HOST_IP"
-
-if [ -z "$COMPLETION_SERVER_IP" ] || [ "$COMPLETION_SERVER_IP" = "localhost" ] || [ "$COMPLETION_SERVER_IP" = "127.0.0.1" ]; then
-    log_info "Detecting server IP for completion message..."
-    
-    # Method 1: Use hostname -I (most reliable on Linux) - exclude Docker IPs
-    if command -v hostname >/dev/null 2>&1; then
-        COMPLETION_SERVER_IP=$(hostname -I 2>/dev/null | awk '{print $1}')
-        if [ -n "$COMPLETION_SERVER_IP" ] && [ "$COMPLETION_SERVER_IP" != "127.0.0.1" ] && ! echo "$COMPLETION_SERVER_IP" | grep -E '^172\.(1[6-9]|2[0-9]|3[0-1])\.' >/dev/null; then
-            log_info "Completion message using hostname -I: $COMPLETION_SERVER_IP"
-        else
-            COMPLETION_SERVER_IP=""
-        fi
-    fi
-
-    # Method 2: Use ip route to get the IP used for external connectivity
-    if [ -z "$COMPLETION_SERVER_IP" ] || [ "$COMPLETION_SERVER_IP" = "127.0.0.1" ]; then
-        COMPLETION_SERVER_IP=$(ip route get 8.8.8.8 2>/dev/null | awk '/src/ {print $7}' | head -1)
-        if [ -n "$COMPLETION_SERVER_IP" ] && [ "$COMPLETION_SERVER_IP" != "127.0.0.1" ] && ! echo "$COMPLETION_SERVER_IP" | grep -E '^172\.(1[6-9]|2[0-9]|3[0-1])\.' >/dev/null; then
-            log_info "Completion message using ip route: $COMPLETION_SERVER_IP"
-        else
-            COMPLETION_SERVER_IP=""
-        fi
-    fi
-
-    # Method 3: Get first non-loopback, non-Docker IP from interfaces
-    if [ -z "$COMPLETION_SERVER_IP" ] || [ "$COMPLETION_SERVER_IP" = "127.0.0.1" ]; then
-        COMPLETION_SERVER_IP=$(ip addr show | grep 'inet ' | grep -v '127.0.0.1' | grep -v 'docker' | grep -v '172\.1[6-9]\.' | grep -v '172\.2[0-9]\.' | grep -v '172\.3[0-1]\.' | head -1 | awk '{print $2}' | cut -d'/' -f1)
-        if [ -n "$COMPLETION_SERVER_IP" ] && [ "$COMPLETION_SERVER_IP" != "127.0.0.1" ]; then
-            log_info "Completion message using ip addr: $COMPLETION_SERVER_IP"
-        else
-            COMPLETION_SERVER_IP=""
-        fi
-    fi
-
-    # Method 4: Try using default gateway interface (exclude Docker interfaces)
-    if [ -z "$COMPLETION_SERVER_IP" ] || [ "$COMPLETION_SERVER_IP" = "127.0.0.1" ]; then
-        local default_interface=$(ip route | grep '^default' | awk '{print $5}' | head -1)
-        if [ -n "$default_interface" ] && ! echo "$default_interface" | grep -E '^(docker|br-)' >/dev/null; then
-            COMPLETION_SERVER_IP=$(ip addr show "$default_interface" 2>/dev/null | grep 'inet ' | awk '{print $2}' | cut -d'/' -f1)
-            if [ -n "$COMPLETION_SERVER_IP" ] && [ "$COMPLETION_SERVER_IP" != "127.0.0.1" ]; then
-                log_info "Completion message using default interface: $COMPLETION_SERVER_IP"
-            else
-                COMPLETION_SERVER_IP=""
-            fi
-        fi
-    fi
-
-    # Final fallback to localhost
-    if [ -z "$COMPLETION_SERVER_IP" ] || [ "$COMPLETION_SERVER_IP" = "127.0.0.1" ]; then
-        COMPLETION_SERVER_IP="localhost"
-        log_warning "Could not detect server IP for completion message, using localhost"
-    fi
-fi
-
-echo "🐳 Portainer:         http://${COMPLETION_SERVER_IP}:9060 (container management)"
-echo "📈 Superset BI:       http://${COMPLETION_SERVER_IP}:9030 (use ./scripts/show-credentials.sh) - S3 FIXED!"
-echo "📋 Airflow:           http://${COMPLETION_SERVER_IP}:9020 (use ./scripts/show-credentials.sh) - IMPORTS FIXED!"
-echo "📓 JupyterLab:        http://${COMPLETION_SERVER_IP}:9040 (use ./scripts/show-credentials.sh)"
-echo "☁️  MinIO Console:     http://${COMPLETION_SERVER_IP}:9001 (use ./scripts/show-credentials.sh)"
-echo "⚡ Spark Master:      http://${COMPLETION_SERVER_IP}:8080"
-echo "🏠 Service Links:     http://${COMPLETION_SERVER_IP}:9061 (Homer dashboard)"
-echo ""
-echo "🔧 WHAT'S FIXED:"
-echo "   • Superset: No more S3 configuration per session"
-echo "   • Superset: Single-query dataset creation documented"
-echo "   • Airflow: DuckDB packages pre-installed in all containers"
-echo "   • Latest: DuckDB 1.3.0 with UUID v7 and enhanced S3 performance"
-echo "   • NEW: Apache Iceberg JAR files downloaded automatically"
-echo ""
-echo "📚 QUICK START:"
-echo "   1. Visit Superset → SQL Lab → Run: SELECT * FROM read_csv_auto('s3://lakehouse/raw-data/sample_orders.csv') LIMIT 10;"
-echo "   2. Visit Airflow → Enable 'sample_duckdb_pipeline' DAG → Trigger (should work!)"
-echo "   3. Visit JupyterLab → Open '01_Getting_Started.ipynb' → Run cells"
-echo "   4. For Iceberg: docker compose -f docker-compose.yml -f docker-compose.iceberg.yml up -d"
-echo ""
-echo "🐳 CONTAINER MANAGEMENT: Portainer at :9060 provides:"
-echo "   • Real-time container stats (CPU, memory, network)"
-echo "   • Log viewing and container management"
-echo "   • Service health monitoring"
-echo ""
-echo "Happy Data Engineering! 🚀"
->>>>>>> 079b4511
+# Run the modular initialization script
+exec ./init-all-in-one-modular.sh "$@"