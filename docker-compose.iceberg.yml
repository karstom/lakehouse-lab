--- conflicted
+++ resolved
@@ -1,12 +1,9 @@
 # Docker Compose Override for Apache Iceberg Support
 # Usage: docker compose -f docker-compose.yml -f docker-compose.iceberg.yml up -d
-<<<<<<< HEAD
-=======
 #
 # This overlay adds Apache Iceberg table format support for lakehouse analytics
 # Requires: Generated credentials (./scripts/show-credentials.sh)
 # Features: Iceberg tables, time travel, schema evolution, partition evolution
->>>>>>> 079b4511
 
 services:
   # Spark Master with Iceberg support
